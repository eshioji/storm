# Storm UI REST API
Storm UI server provides a REST Api to access cluster, topology, component overview and metrics. 
This api returns json response.  
<<<<<<< HEAD
Please ignore undocumented elements in the json response.
=======
REST API supports JSONP. User can pass callback query param to wrap json in the callback function.
Please ignore undocumented elements in the json repsonse.
>>>>>>> b19fdbb7

## Using the UI REST Api

### /api/v1/cluster/configuration (GET)
 returns cluster configuration.  Below is a sample response but doesn't include all the config fileds.

Sample Response:  
```json
  {
    "dev.zookeeper.path": "/tmp/dev-storm-zookeeper",
    "topology.tick.tuple.freq.secs": null,
    "topology.builtin.metrics.bucket.size.secs": 60,
    "topology.fall.back.on.java.serialization": true,
    "topology.max.error.report.per.interval": 5,
    "zmq.linger.millis": 5000,
    "topology.skip.missing.kryo.registrations": false,
    "storm.messaging.netty.client_worker_threads": 1,
    "ui.childopts": "-Xmx768m",
    "storm.zookeeper.session.timeout": 20000,
    "nimbus.reassign": true,
    "topology.trident.batch.emit.interval.millis": 500,
    "storm.messaging.netty.flush.check.interval.ms": 10,
    "nimbus.monitor.freq.secs": 10,
    "logviewer.childopts": "-Xmx128m",
    "java.library.path": "/usr/local/lib:/opt/local/lib:/usr/lib",
    "topology.executor.send.buffer.size": 1024,
    }
```
    
### /api/v1/cluster/summary (GET)
returns cluster summary such as nimbus uptime,number of supervisors,slots etc..

Response Fields:

|Field  |Value|Description
|---	|---	|---
|stormVersion|String| Storm version|
|nimbusUptime|String| Shows how long the cluster is running|
|supervisors|Integer|  Number of supervisors running|
|slotsTotal| Integer|Total number of available worker slots|
|slotsUsed| Integer| Number of worker slots used|
|slotsFree| Integer |Number of worker slots available|
|executorsTotal| Integer |Total number of executors|
|tasksTotal| Integer |Total tasks|

Sample Response:  
```json
   {
    "stormVersion": "0.9.2-incubating-SNAPSHOT",
    "nimbusUptime": "3m 53s",
    "supervisors": 1,
    "slotsTotal": 4,
    "slotsUsed": 3,
    "slotsFree": 1,
    "executorsTotal": 28,
    "tasksTotal": 28
    }
```
    
### /api/v1/supervisor/summary (GET)
returns all supervisors summary 

Response Fields:

|Field  |Value|Description|
|---	|---	|---
|id| String | Supervisor's id|
|host| String| Supervisor's host name|
|uptime| String| Shows how long the supervisor is running|
|slotsTotal| Integer| Total number of available worker slots for this supervisor|
|slotsUsed| Integer| Number of worker slots used on this supervisor|

Sample Response:  
```json
{
    "supervisors": [
        {
            "id": "0b879808-2a26-442b-8f7d-23101e0c3696",
            "host": "10.11.1.7",
            "uptime": "5m 58s",
            "slotsTotal": 4,
            "slotsUsed": 3
        }
    ]
}
```
    
### /api/v1/topology/summary (GET)
Returns all topologies summary

Response Fields:

|Field  |Value | Description|
|---	|---	|---
|id| String| Topology Id|
|name| String| Topology Name|
|status| String| Topology Status|
|uptime| String|  Shows how long the topology is running|
|tasksTotal| Integer |Total number of tasks for this topology|
|workersTotal| Integer |Number of workers used for this topology|
|executorsTotal| Integer |Number of executors used for this topology|

Sample Response:  
```json
{
    "topologies": [
        {
            "id": "WordCount3-1-1402960825",
            "name": "WordCount3",
            "status": "ACTIVE",
            "uptime": "6m 5s",
            "tasksTotal": 28,
            "workersTotal": 3,
            "executorsTotal": 28
        }
    ]
}
```
 
### /api/v1/topology/:id (GET)
  Returns topology information and stats. Subsititute id with topology id.

Request Parameters:
  
|Parameter |Value   |Description  |
|----------|--------|-------------|
|id   	   |String (required)| Topology Id  |
|window    |String. Default value :all-time| Window duration for metrics in ms|
|sys       |String. Values 1 or 0. Default value 0| Controls including sys stats part of the response|


Response Fields:

|Field  |Value |Description|
|---	|---	|---
|id| String| Topology Id|
|name| String |Topology Name|
|uptime| String |Shows how long the topology is running|
|status| String |Shows Topology's current status|
|tasksTotal| Integer |Total number of tasks for this topology|
|workersTotal| Integer |Number of workers used for this topology|
|executorsTotal| Integer |Number of executors used for this topology|
|msgTimeout| Integer | Number of seconds a tuple has before the spout considers it failed |
|windowHint| String | window param value in "hh mm ss" format. Default value is "All Time"|
|topologyStats| Array | Array of all the topology related stats per time window|
|topologyStats.windowPretty| String |Duration passed in HH:MM:SS format|
|topologyStats.window| String |User requested time window for metrics|
|topologyStats.emitted| Long |Number of messages emitted in given window|
|topologyStats.trasferred| Long |Number messages transferred in given window|
|topologyStats.completeLatency| String (double value returned in String format) |Total latency for processing the message|
|topologyStats.acked| Long |Number of messages acked in given window|
|topologyStats.failed| Long |Number of messages failed in given window|
|spouts| Array | Array of all the spout components in the topology|
|spouts.spoutId| String |Spout id|
|spouts.executors| Integer |Number of executors for the spout|
|spouts.emitted| Long |Number of messages emitted in given window |
|spouts.completeLatency| String (double value returned in String format) |Total latency for processing the message|
|spouts.transferred| Long |Total number of messages  transferred in given window|
|spouts.tasks| Integer |Total number of tasks for the spout|
|spouts.lastError| String |Shows the last error happened in a spout|
|spouts.errorLapsedSecs| Integer | Number of seconds elapsed since that last error happened in a spout|
|spouts.errorWorkerLogLink| String | Link to the worker log that reported the exception |
|spouts.acked| Long |Number of messages acked|
|spouts.failed| Long |Number of messages failed|
|bolts| Array | Array of bolt components in the topology|
|bolts.boltId| String |Bolt id|
|bolts.capacity| String (double value returned in String format) |This value indicates number of messages executed * average execute latency / time window|
|bolts.processLatency| String (double value returned in String format)  |Bolt's average time to ack a message after it's received|
|bolts.executeLatency| String (double value returned in String format) |Average time for bolt's execute method |
|bolts.executors| Integer |Number of executor tasks in the bolt component|
|bolts.tasks| Integer |Number of instances of bolt|
|bolts.acked| Long |Number of tuples acked by the bolt|
|bolts.failed| Long |Number of tuples failed by the bolt|
|bolts.lastError| String |Shows the last error occurred in the bolt|
|bolts.errorLapsedSecs| Integer |Number of seconds elapsed since that last error happened in a bolt|
|bolts.errorWorkerLogLink| String | Link to the worker log that reported the exception |
|bolts.emitted| Long |Number of tuples emitted|
|antiForgeryToken| String | CSRF token|


Examples:  
```no-highlight
 1. http://ui-daemon-host-name:8080/api/v1/topology/WordCount3-1-1402960825
 2. http://ui-daemon-host-name:8080/api/v1/topology/WordCount3-1-1402960825?sys=1
 3. http://ui-daemon-host-name:8080/api/v1/topology/WordCount3-1-1402960825?window=600
```

Sample Response:  
```json 
 {
    "name": "WordCount3",
    "id": "WordCount3-1-1402960825",
    "workersTotal": 3,
    "window": "600",
    "status": "ACTIVE",
    "tasksTotal": 28,
    "executorsTotal": 28,
    "uptime": "29m 19s",
    "msgTimeout": 30,
    "windowHint": "10m 0s",
    "topologyStats": [
        {
            "windowPretty": "10m 0s",
            "window": "600",
            "emitted": 397960,
            "transferred": 213380,
            "completeLatency": "0.000",
            "acked": 213460,
            "failed": 0
        },
        {
            "windowPretty": "3h 0m 0s",
            "window": "10800",
            "emitted": 1190260,
            "transferred": 638260,
            "completeLatency": "0.000",
            "acked": 638280,
            "failed": 0
        },
        {
            "windowPretty": "1d 0h 0m 0s",
            "window": "86400",
            "emitted": 1190260,
            "transferred": 638260,
            "completeLatency": "0.000",
            "acked": 638280,
            "failed": 0
        },
        {
            "windowPretty": "All time",
            "window": ":all-time",
            "emitted": 1190260,
            "transferred": 638260,
            "completeLatency": "0.000",
            "acked": 638280,
            "failed": 0
        }
    ],
    "spouts": [
        {
            "executors": 5,
            "emitted": 28880,
            "completeLatency": "0.000",
            "transferred": 28880,
            "acked": 0,
            "spoutId": "spout",
            "tasks": 5,
            "lastError": "",
            "errorLapsedSecs": null
            "failed": 0
        }
    ],
        "bolts": [
        {
            "executors": 12,
            "emitted": 184580,
            "transferred": 0,
            "acked": 184640,
            "executeLatency": "0.048",
            "tasks": 12,
            "executed": 184620,
            "processLatency": "0.043",
            "boltId": "count",
            "lastError": "",
            "errorLapsedSecs": null
            "capacity": "0.003",
            "failed": 0
        },
        {
            "executors": 8,
            "emitted": 184500,
            "transferred": 184500,
            "acked": 28820,
            "executeLatency": "0.024",
            "tasks": 8,
            "executed": 28780,
            "processLatency": "2.112",
            "boltId": "split",
            "lastError": "",
            "errorLapsedSecs": null
            "capacity": "0.000",
            "failed": 0
        }
    ],
    "configuration": {
        "storm.id": "WordCount3-1-1402960825",
        "dev.zookeeper.path": "/tmp/dev-storm-zookeeper",
        "topology.tick.tuple.freq.secs": null,
        "topology.builtin.metrics.bucket.size.secs": 60,
        "topology.fall.back.on.java.serialization": true,
        "topology.max.error.report.per.interval": 5,
        "zmq.linger.millis": 5000,
        "topology.skip.missing.kryo.registrations": false,
        "storm.messaging.netty.client_worker_threads": 1,
        "ui.childopts": "-Xmx768m",
        "storm.zookeeper.session.timeout": 20000,
        "nimbus.reassign": true,
        "topology.trident.batch.emit.interval.millis": 500,
        "storm.messaging.netty.flush.check.interval.ms": 10,
        "nimbus.monitor.freq.secs": 10,
        "logviewer.childopts": "-Xmx128m",
        "java.library.path": "/usr/local/lib:/opt/local/lib:/usr/lib",
        "topology.executor.send.buffer.size": 1024,
        "storm.local.dir": "storm-local",
        "storm.messaging.netty.buffer_size": 5242880,
        "supervisor.worker.start.timeout.secs": 120,
        "topology.enable.message.timeouts": true,
        "nimbus.cleanup.inbox.freq.secs": 600,
        "nimbus.inbox.jar.expiration.secs": 3600,
        "drpc.worker.threads": 64,
        "topology.worker.shared.thread.pool.size": 4,
        "nimbus.host": "hw10843.local",
        "storm.messaging.netty.min_wait_ms": 100,
        "storm.zookeeper.port": 2181,
        "transactional.zookeeper.port": null,
        "topology.executor.receive.buffer.size": 1024,
        "transactional.zookeeper.servers": null,
        "storm.zookeeper.root": "/storm",
        "storm.zookeeper.retry.intervalceiling.millis": 30000,
        "supervisor.enable": true,
        "storm.messaging.netty.server_worker_threads": 1
    },
    "antiForgeryToken": "lAFTN\/5iSedRLwJeUNqkJ8hgYubRl2OxjXGoDf9A4Bt1nZY3rvJW0\/P4zqu9yAk\/LvDhlmn7gigw\/z8C"
}
```
  

### /api/v1/topology/:id/component/:component (GET)

Returns detailed metrics and executor information

|Parameter |Value   |Description  |
|----------|--------|-------------|
|id   	   |String (required)| Topology Id  |
|component |String (required)| Component Id |
|window    |String. Default value :all-time| window duration for metrics in ms|
|sys       |String. Values 1 or 0. Default value 0| controls including sys stats part of the response|

Response Fields:

|Field  |Value |Description|
|---	|---	|---
|id   | String | Component's id|
|name | String | Topology name|
|componentType | String | component's type SPOUT or BOLT|
|windowHint| String | window param value in "hh mm ss" format. Default value is "All Time"|
|executors| Integer |Number of executor tasks in the component|
|componentErrors| Array of Errors | List of component errors|
|componentErrors.time| Long | Timestamp when the exception occurred |
|componentErrors.errorHost| String | host name for the error|
|componentErrors.errorPort| String | port for the error|
|componentErrors.error| String |Shows the error happened in a component|
|componentErrors.errorLapsedSecs| Integer | Number of seconds elapsed since the error happened in a component |
|componentErrors.errorWorkerLogLink| String | Link to the worker log that reported the exception |
|topologyId| String | Topology's Id|
|tasks| Integer |Number of instances of component|
|window    |String. Default value "All Time" | window duration for metrics in seconds|
|spoutSummary or boltStats| Array |Array of component stats. **Please note this element tag can be spoutSummary or boltStats depending on the componentType**|
|spoutSummary.windowPretty| String |Duration passed in HH:MM:SS format|
|spoutSummary.window| String | window duration for metrics in seconds|
|spoutSummary.emitted| Long |Number of messages emitted in given window |
|spoutSummary.completeLatency| String (double value returned in String format) |Total latency for processing the message|
|spoutSummary.transferred| Long |Total number of messages  transferred in given window|
|spoutSummary.acked| Long |Number of messages acked|
|spoutSummary.failed| Long |Number of messages failed|
|boltStats.windowPretty| String |Duration passed in HH:MM:SS format|
|boltStats..window| String | window duration for metrics in seconds|
|boltStats.transferred| Long |Total number of messages  transferred in given window|
|boltStats.processLatency| String (double value returned in String format)  |Bolt's average time to ack a message after it's received|
|boltStats.acked| Long |Number of messages acked|
|boltStats.failed| Long |Number of messages failed|

Examples:  
```no-highlight
1. http://ui-daemon-host-name:8080/api/v1/topology/WordCount3-1-1402960825/component/spout
2. http://ui-daemon-host-name:8080/api/v1/topology/WordCount3-1-1402960825/component/spout?sys=1
3. http://ui-daemon-host-name:8080/api/v1/topology/WordCount3-1-1402960825/component/spout?window=600
```
 
Sample Response:  
```json
{
    "name": "WordCount3", 
    "id": "spout",
    "componentType": "spout",
    "windowHint": "10m 0s",
    "executors": 5,
    "componentErrors":[{"time": 1406006074000,
                        "errorHost": "10.11.1.70",
                        "errorPort": 6701,
                        "errorWorkerLogLink": "http://10.11.1.7:8000/log?file=worker-6701.log",
                        "errorLapsedSecs": 16,
                        "error": "java.lang.RuntimeException: java.lang.StringIndexOutOfBoundsException: Some Error\n\tat backtype.storm.utils.DisruptorQueue.consumeBatchToCursor(DisruptorQueue.java:128)\n\tat backtype.storm.utils.DisruptorQueue.consumeBatchWhenAvailable(DisruptorQueue.java:99)\n\tat backtype.storm.disruptor$consume_batch_when_available.invoke(disruptor.clj:80)\n\tat backtype...more.."
    }],
    "topologyId": "WordCount3-1-1402960825",
    "tasks": 5,
    "window": "600",
    "spoutSummary": [
        {
            "windowPretty": "10m 0s",
            "window": "600",
            "emitted": 28500,
            "transferred": 28460,
            "completeLatency": "0.000",
            "acked": 0,
            "failed": 0
        },
        {
            "windowPretty": "3h 0m 0s",
            "window": "10800",
            "emitted": 127640,
            "transferred": 127440,
            "completeLatency": "0.000",
            "acked": 0,
            "failed": 0
        },
        {
            "windowPretty": "1d 0h 0m 0s",
            "window": "86400",
            "emitted": 127640,
            "transferred": 127440,
            "completeLatency": "0.000",
            "acked": 0,
            "failed": 0
        },
        {
            "windowPretty": "All time",
            "window": ":all-time",
            "emitted": 127640,
            "transferred": 127440,
            "completeLatency": "0.000",
            "acked": 0,
            "failed": 0
        }
    ],
    "outputStats": [
        {
            "stream": "__metrics",
            "emitted": 40,
            "transferred": 0,
            "completeLatency": "0",
            "acked": 0,
            "failed": 0
        },
        {
            "stream": "default",
            "emitted": 28460,
            "transferred": 28460,
            "completeLatency": "0",
            "acked": 0,
            "failed": 0
        }
    ]
    "executorStats": [
        {
            "workerLogLink": "http://10.11.1.7:8000/log?file=worker-6701.log",
            "emitted": 5720,
            "port": 6701,
            "completeLatency": "0.000",
            "transferred": 5720,
            "host": "10.11.1.7",
            "acked": 0,
            "uptime": "43m 4s",
            "id": "[24-24]",
            "failed": 0
        },
        {
            "workerLogLink": "http://10.11.1.7:8000/log?file=worker-6703.log",
            "emitted": 5700,
            "port": 6703,
            "completeLatency": "0.000",
            "transferred": 5700,
            "host": "10.11.1.7",
            "acked": 0,
            "uptime": "42m 57s",
            "id": "[25-25]",
            "failed": 0
        },
        {
            "workerLogLink": "http://10.11.1.7:8000/log?file=worker-6702.log",
            "emitted": 5700,
            "port": 6702,
            "completeLatency": "0.000",
            "transferred": 5680,
            "host": "10.11.1.7",
            "acked": 0,
            "uptime": "42m 57s",
            "id": "[26-26]",
            "failed": 0
        },
        {
            "workerLogLink": "http://10.11.1.7:8000/log?file=worker-6701.log",
            "emitted": 5700,
            "port": 6701,
            "completeLatency": "0.000",
            "transferred": 5680,
            "host": "10.11.1.7",
            "acked": 0,
            "uptime": "43m 4s",
            "id": "[27-27]",
            "failed": 0
        },
        {
            "workerLogLink": "http://10.11.1.7:8000/log?file=worker-6703.log",
            "emitted": 5680,
            "port": 6703,
            "completeLatency": "0.000",
            "transferred": 5680,
            "host": "10.11.1.7",
            "acked": 0,
            "uptime": "42m 57s",
            "id": "[28-28]",
            "failed": 0
        }
    ]
}
```
## Cross site request forgery(CSRF) prevention in post requests
In order to prevent CSRF vulnerability, storm rest API uses a CSRF token. This is primarily done for the ui however we 
do not have alternative apis/paths for ui and non ui clients. 

The token is generated during the /api/v1/topology/:id (GET) request.The json response for this GET request contains 
a field called "antiForgeryToken". All the post requests below must include a header "x-csrf-token" with the value of 
"antiForgeryToken" from the GET response. In absence of this header with the right token value you will get following 
error response:
````
{{
    "error" : "Forbidden action."
    "errorMessage" : "missing CSRF token."
}}
````

### /api/v1/topology/:id/activate (POST)
activates a  topology 

|Parameter |Value   |Description  |
|----------|--------|-------------|
|id   	   |String (required)| Topology Id  |

### /api/v1/topology/:id/deactivate (POST)
deactivates a  topology 

|Parameter |Value   |Description  |
|----------|--------|-------------|
|id   	   |String (required)| Topology Id  |


### /api/v1/topology/:id/rebalance/:wait-time (POST)
rebalances a topology

|Parameter |Value   |Description  |
|----------|--------|-------------|
|id   	   |String (required)| Topology Id  |
|wait-time |String (required)| Wait time before rebalance happens |

### /api/v1/topology/:id/kill/:wait-time (POST)
kills a topology

|Parameter |Value   |Description  |
|----------|--------|-------------|
|id   	   |String (required)| Topology Id  |
|wait-time |String (required)| Wait time before rebalance happens |



### ERRORS
on errors in any of the above api returns 500 http status code with 
the following response.

Sample Response:  
```json
{
  "error": "Internal Server Error",
  "errorMessage": "java.lang.NullPointerException\n\tat clojure.core$name.invoke(core.clj:1505)\n\tat backtype.storm.ui.core$component_page.invoke(core.clj:752)\n\tat backtype.storm.ui.core$fn__7766.invoke(core.clj:782)\n\tat compojure.core$make_route$fn__5755.invoke(core.clj:93)\n\tat compojure.core$if_route$fn__5743.invoke(core.clj:39)\n\tat compojure.core$if_method$fn__5736.invoke(core.clj:24)\n\tat compojure.core$routing$fn__5761.invoke(core.clj:106)\n\tat clojure.core$some.invoke(core.clj:2443)\n\tat compojure.core$routing.doInvoke(core.clj:106)\n\tat clojure.lang.RestFn.applyTo(RestFn.java:139)\n\tat clojure.core$apply.invoke(core.clj:619)\n\tat compojure.core$routes$fn__5765.invoke(core.clj:111)\n\tat ring.middleware.reload$wrap_reload$fn__6880.invoke(reload.clj:14)\n\tat backtype.storm.ui.core$catch_errors$fn__7800.invoke(core.clj:836)\n\tat ring.middleware.keyword_params$wrap_keyword_params$fn__6319.invoke(keyword_params.clj:27)\n\tat ring.middleware.nested_params$wrap_nested_params$fn__6358.invoke(nested_params.clj:65)\n\tat ring.middleware.params$wrap_params$fn__6291.invoke(params.clj:55)\n\tat ring.middleware.multipart_params$wrap_multipart_params$fn__6386.invoke(multipart_params.clj:103)\n\tat ring.middleware.flash$wrap_flash$fn__6675.invoke(flash.clj:14)\n\tat ring.middleware.session$wrap_session$fn__6664.invoke(session.clj:43)\n\tat ring.middleware.cookies$wrap_cookies$fn__6595.invoke(cookies.clj:160)\n\tat ring.adapter.jetty$proxy_handler$fn__6112.invoke(jetty.clj:16)\n\tat ring.adapter.jetty.proxy$org.mortbay.jetty.handler.AbstractHandler$0.handle(Unknown Source)\n\tat org.mortbay.jetty.handler.HandlerWrapper.handle(HandlerWrapper.java:152)\n\tat org.mortbay.jetty.Server.handle(Server.java:326)\n\tat org.mortbay.jetty.HttpConnection.handleRequest(HttpConnection.java:542)\n\tat org.mortbay.jetty.HttpConnection$RequestHandler.headerComplete(HttpConnection.java:928)\n\tat org.mortbay.jetty.HttpParser.parseNext(HttpParser.java:549)\n\tat org.mortbay.jetty.HttpParser.parseAvailable(HttpParser.java:212)\n\tat org.mortbay.jetty.HttpConnection.handle(HttpConnection.java:404)\n\tat org.mortbay.jetty.bio.SocketConnector$Connection.run(SocketConnector.java:228)\n\tat org.mortbay.thread.QueuedThreadPool$PoolThread.run(QueuedThreadPool.java:582)\n"
}
```<|MERGE_RESOLUTION|>--- conflicted
+++ resolved
@@ -1,12 +1,8 @@
 # Storm UI REST API
 Storm UI server provides a REST Api to access cluster, topology, component overview and metrics. 
 This api returns json response.  
-<<<<<<< HEAD
-Please ignore undocumented elements in the json response.
-=======
 REST API supports JSONP. User can pass callback query param to wrap json in the callback function.
 Please ignore undocumented elements in the json repsonse.
->>>>>>> b19fdbb7
 
 ## Using the UI REST Api
 
