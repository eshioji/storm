/**
 * Licensed to the Apache Software Foundation (ASF) under one
 * or more contributor license agreements.  See the NOTICE file
 * distributed with this work for additional information
 * regarding copyright ownership.  The ASF licenses this file
 * to you under the Apache License, Version 2.0 (the
 * "License"); you may not use this file except in compliance
 * with the License.  You may obtain a copy of the License at
 *
 * http://www.apache.org/licenses/LICENSE-2.0
 *
 * Unless required by applicable law or agreed to in writing, software
 * distributed under the License is distributed on an "AS IS" BASIS,
 * WITHOUT WARRANTIES OR CONDITIONS OF ANY KIND, either express or implied.
 * See the License for the specific language governing permissions and
 * limitations under the License.
 */
package backtype.storm.task;

import backtype.storm.Config;
import backtype.storm.generated.ShellComponent;
import backtype.storm.metric.api.IMetric;
import backtype.storm.metric.api.rpc.IShellMetric;
import backtype.storm.tuple.MessageId;
import backtype.storm.tuple.Tuple;
import backtype.storm.utils.ShellProcess;
import backtype.storm.multilang.BoltMsg;
import backtype.storm.multilang.ShellMsg;

import java.util.ArrayList;
import java.util.List;
import java.util.concurrent.ConcurrentHashMap;
import java.util.concurrent.LinkedBlockingQueue;
import static java.util.concurrent.TimeUnit.SECONDS;
import java.util.Map;
import java.util.Random;
import org.slf4j.Logger;
import org.slf4j.LoggerFactory;

/**
 * A bolt that shells out to another process to process tuples. ShellBolt
 * communicates with that process over stdio using a special protocol. An ~100
 * line library is required to implement that protocol, and adapter libraries
 * currently exist for Ruby and Python.
 *
 * <p>To run a ShellBolt on a cluster, the scripts that are shelled out to must be
 * in the resources directory within the jar submitted to the master.
 * During development/testing on a local machine, that resources directory just
 * needs to be on the classpath.</p>
 *
 * <p>When creating topologies using the Java API, subclass this bolt and implement
 * the IRichBolt interface to create components for the topology that use other languages. For example:
 * </p>
 *
 * <pre>
 * public class MyBolt extends ShellBolt implements IRichBolt {
 *      public MyBolt() {
 *          super("python", "mybolt.py");
 *      }
 *
 *      public void declareOutputFields(OutputFieldsDeclarer declarer) {
 *          declarer.declare(new Fields("field1", "field2"));
 *      }
 * }
 * </pre>
 */
public class ShellBolt implements IBolt {
    public static Logger LOG = LoggerFactory.getLogger(ShellBolt.class);
    Process _subprocess;
    OutputCollector _collector;
    Map<String, Tuple> _inputs = new ConcurrentHashMap<String, Tuple>();

    private String[] _command;
    private ShellProcess _process;
    private volatile boolean _running = true;
    private volatile Throwable _exception;
    private LinkedBlockingQueue _pendingWrites = new LinkedBlockingQueue();
    private Random _rand;

    private Thread _readerThread;
    private Thread _writerThread;
    
    private TopologyContext _context;

    public ShellBolt(ShellComponent component) {
        this(component.get_execution_command(), component.get_script());
    }

    public ShellBolt(String... command) {
        _command = command;
    }

    public void prepare(Map stormConf, TopologyContext context,
                        final OutputCollector collector) {
        Object maxPending = stormConf.get(Config.TOPOLOGY_SHELLBOLT_MAX_PENDING);
        if (maxPending != null) {
           this._pendingWrites = new LinkedBlockingQueue(((Number)maxPending).intValue());
        }
        _rand = new Random();
        _collector = collector;

        _context = context;

        _process = new ShellProcess(_command);

        //subprocesses must send their pid first thing
        Number subpid = _process.launch(stormConf, context);
        LOG.info("Launched subprocess with pid " + subpid);

        // reader
        _readerThread = new Thread(new Runnable() {
            public void run() {
                while (_running) {
                    try {
                        ShellMsg shellMsg = _process.readShellMsg();

                        String command = shellMsg.getCommand();
                        if(command.equals("ack")) {
                            handleAck(shellMsg.getId());
                        } else if (command.equals("fail")) {
                            handleFail(shellMsg.getId());
                        } else if (command.equals("error")) {
                            handleError(shellMsg.getMsg());
                        } else if (command.equals("log")) {
                            handleLog(shellMsg);
                        } else if (command.equals("emit")) {
                            handleEmit(shellMsg);
                        } else if (command.equals("metrics")) {
                            handleMetrics(shellMsg);
                        }
                    } catch (InterruptedException e) {
                    } catch (Throwable t) {
                        die(t);
                    }
                }
            }
        });

        _readerThread.start();

        _writerThread = new Thread(new Runnable() {
            public void run() {
                while (_running) {
                    try {
                        Object write = _pendingWrites.poll(1, SECONDS);
                        if (write instanceof BoltMsg) {
                            _process.writeBoltMsg((BoltMsg)write);
                        } else if (write instanceof List<?>) {
                            _process.writeTaskIds((List<Integer>)write);
                        } else if (write != null) {
                            throw new RuntimeException("Unknown class type to write: " + write.getClass().getName());
                        }
                    } catch (InterruptedException e) {
                    } catch (Throwable t) {
                        die(t);
                    }
                }
            }
        });

        _writerThread.start();
    }

    public void execute(Tuple input) {
        if (_exception != null) {
            throw new RuntimeException(_exception);
        }

        //just need an id
        String genId = Long.toString(_rand.nextLong());
        _inputs.put(genId, input);
        try {
            BoltMsg boltMsg = new BoltMsg();
            boltMsg.setId(genId);
            boltMsg.setComp(input.getSourceComponent());
            boltMsg.setStream(input.getSourceStreamId());
            boltMsg.setTask(input.getSourceTask());
            boltMsg.setTuple(input.getValues());

            _pendingWrites.put(boltMsg);
        } catch(InterruptedException e) {
            String processInfo = _process.getProcessInfoString() + _process.getProcessTerminationInfoString();
            throw new RuntimeException("Error during multilang processing " + processInfo, e);
        }
    }

    public void cleanup() {
        _running = false;
        _process.destroy();
        _inputs.clear();
    }

    private void handleAck(Object id) {
        Tuple acked = _inputs.remove(id);
        if(acked==null) {
            throw new RuntimeException("Acked a non-existent or already acked/failed id: " + id);
        }
        _collector.ack(acked);
    }

    private void handleFail(Object id) {
        Tuple failed = _inputs.remove(id);
        if(failed==null) {
            throw new RuntimeException("Failed a non-existent or already acked/failed id: " + id);
        }
        _collector.fail(failed);
    }

    private void handleError(String msg) {
        _collector.reportError(new Exception("Shell Process Exception: " + msg));
    }

    private void handleEmit(ShellMsg shellMsg) throws InterruptedException {
        List<Tuple> anchors = new ArrayList<Tuple>();
        List<String> recvAnchors = shellMsg.getAnchors();
        if (recvAnchors != null) {
            for (String anchor : recvAnchors) {
                Tuple t = _inputs.get(anchor);
                if (t == null) {
                    throw new RuntimeException("Anchored onto " + anchor + " after ack/fail");
                }
                anchors.add(t);
            }
        }

        if(shellMsg.getTask() == 0) {
            List<Integer> outtasks = _collector.emit(shellMsg.getStream(), anchors, shellMsg.getTuple());
            if (shellMsg.areTaskIdsNeeded()) {
                _pendingWrites.put(outtasks);
            }
        } else {
            _collector.emitDirect((int) shellMsg.getTask(),
                    shellMsg.getStream(), anchors, shellMsg.getTuple());
        }
    }

    private void handleLog(ShellMsg shellMsg) {
        String msg = shellMsg.getMsg();
        msg = "ShellLog " + _process.getProcessInfoString() + " " + msg;
        ShellMsg.ShellLogLevel logLevel = shellMsg.getLogLevel();

        switch (logLevel) {
            case TRACE:
                LOG.trace(msg);
                break;
            case DEBUG:
                LOG.debug(msg);
                break;
            case INFO:
                LOG.info(msg);
                break;
            case WARN:
                LOG.warn(msg);
                break;
            case ERROR:
                LOG.error(msg);
                break;
            default:
                LOG.info(msg);
                break;
        }
    }

    private void handleMetrics(ShellMsg shellMsg) {
        //get metric name
        String name = shellMsg.getMetricName();
        if (name.isEmpty()) {
            throw new RuntimeException("Receive Metrics name is empty");
        }
        
        //get metric by name
        IMetric iMetric = _context.getRegisteredMetricByName(name);
        if (iMetric == null) {
            throw new RuntimeException("Could not find metric by name["+name+"] ");
        }
        if ( !(iMetric instanceof IShellMetric)) {
            throw new RuntimeException("Metric["+name+"] is not IShellMetric, can not call by RPC");
        }
        IShellMetric iShellMetric = (IShellMetric)iMetric;
        
        //call updateMetricFromRPC with params
        Object paramsObj = shellMsg.getMetricParams();
        try {
            iShellMetric.updateMetricFromRPC(paramsObj);
        } catch (RuntimeException re) {
            throw re;
        } catch (Exception e) {
            throw new RuntimeException(e);
        }       
    }

    private void die(Throwable exception) {
<<<<<<< HEAD
        _exception = exception;
        LOG.error("Halting process: ShellBolt died.", exception);
        _collector.reportError(exception);
        System.exit(11);
=======
        String processInfo = _process.getProcessInfoString() + _process.getProcessTerminationInfoString();
        _exception = new RuntimeException(processInfo, exception);
>>>>>>> b1c5e7ea
    }

}<|MERGE_RESOLUTION|>--- conflicted
+++ resolved
@@ -290,15 +290,11 @@
     }
 
     private void die(Throwable exception) {
-<<<<<<< HEAD
-        _exception = exception;
+        String processInfo = _process.getProcessInfoString() + _process.getProcessTerminationInfoString();
+        _exception = new RuntimeException(processInfo, exception);
         LOG.error("Halting process: ShellBolt died.", exception);
         _collector.reportError(exception);
         System.exit(11);
-=======
-        String processInfo = _process.getProcessInfoString() + _process.getProcessTerminationInfoString();
-        _exception = new RuntimeException(processInfo, exception);
->>>>>>> b1c5e7ea
     }
 
 }