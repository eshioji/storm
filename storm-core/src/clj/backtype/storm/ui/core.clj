--- conflicted
+++ resolved
@@ -676,13 +676,8 @@
         "spouts" (spout-comp id spout-comp-summs (.get_errors summ) window include-sys?)
         "bolts" (bolt-comp id bolt-comp-summs (.get_errors summ) window include-sys?)
         "configuration" topology-conf
-<<<<<<< HEAD
         "visualizationTable" (stream-boxes visualizer-data)
-        "uiActionsEnabled" (ui-actions-enabled?)
         "antiForgeryToken" *anti-forgery-token*}))))
-=======
-        "visualizationTable" (stream-boxes visualizer-data)}))))
->>>>>>> 7a06ef72
 
 (defn spout-output-stats
   [stream-summary window]
