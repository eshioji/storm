;; Licensed to the Apache Software Foundation (ASF) under one
;; or more contributor license agreements.  See the NOTICE file
;; distributed with this work for additional information
;; regarding copyright ownership.  The ASF licenses this file
;; to you under the Apache License, Version 2.0 (the
;; "License"); you may not use this file except in compliance
;; with the License.  You may obtain a copy of the License at
;;
;; http://www.apache.org/licenses/LICENSE-2.0
;;
;; Unless required by applicable law or agreed to in writing, software
;; distributed under the License is distributed on an "AS IS" BASIS,
;; WITHOUT WARRANTIES OR CONDITIONS OF ANY KIND, either express or implied.
;; See the License for the specific language governing permissions and
;; limitations under the License.
(ns backtype.storm.daemon.nimbus
  (:import [java.nio ByteBuffer]
           [java.util Collections])
  (:import [java.io FileNotFoundException])
  (:import [java.net InetAddress])
  (:import [java.nio.channels Channels WritableByteChannel])
  (:import [backtype.storm.security.auth ThriftServer ThriftConnectionType ReqContext AuthUtils])
  (:use [backtype.storm.scheduler.DefaultScheduler])
  (:import [backtype.storm.scheduler INimbus SupervisorDetails WorkerSlot TopologyDetails
            Cluster Topologies SchedulerAssignment SchedulerAssignmentImpl DefaultScheduler ExecutorDetails])
<<<<<<< HEAD
  (:use [backtype.storm bootstrap util zookeeper])
=======
  (:import [backtype.storm.generated AuthorizationException])
  (:use [backtype.storm bootstrap util])
>>>>>>> 23e630b1
  (:use [backtype.storm.config :only [validate-configs-with-schemas]])
  (:use [backtype.storm.daemon common])
  (:import [org.apache.zookeeper data.ACL ZooDefs$Ids ZooDefs$Perms])
  (:gen-class
    :methods [^{:static true} [launch [backtype.storm.scheduler.INimbus] void]]))

(bootstrap)

(defn file-cache-map [conf]
  (TimeCacheMap.
   (int (conf NIMBUS-FILE-COPY-EXPIRATION-SECS))
   (reify TimeCacheMap$ExpiredCallback
          (expire [this id stream]
                  (.close stream)
                  ))
   ))

(defn mk-scheduler [conf inimbus]
  (let [forced-scheduler (.getForcedScheduler inimbus)
        scheduler (cond
                    forced-scheduler
                    (do (log-message "Using forced scheduler from INimbus " (class forced-scheduler))
                        forced-scheduler)
    
                    (conf STORM-SCHEDULER)
                    (do (log-message "Using custom scheduler: " (conf STORM-SCHEDULER))
                        (-> (conf STORM-SCHEDULER) new-instance))
    
                    :else
                    (do (log-message "Using default scheduler")
                        (DefaultScheduler.)))]
    (.prepare scheduler conf)
    scheduler
    ))

<<<<<<< HEAD
(defmulti mk-bt-tracker cluster-mode)
(defmulti sync-code cluster-mode)

;;TODO we should try genclass for zkLeaderElector and just set NIMBUS-LEADER-ELECTOR-CLASS in defaults.yaml
(defn mk-leader-elector [conf]
  (if (conf NIMBUS-LEADER-ELECTOR-CLASS)
    (do (log-message "Using custom Leade elector: " (conf NIMBUS-LEADER-ELECTOR-CLASS))
      (-> (conf NIMBUS-LEADER-ELECTOR-CLASS) new-instance))
    (zk-leader-elector conf)))

(defnk is-leader [nimbus :throw-exception true]
  (let [leader-elector (:leader-elector nimbus)]
    (if (.isLeader leader-elector) true
      (if throw-exception
        (let [leader-address (.getLeader leader-elector)]
          (throw (RuntimeException. (str "not a leader, current leader is " leader-address))))))))
=======
(def NIMBUS-ZK-ACLS
  [(first ZooDefs$Ids/CREATOR_ALL_ACL) 
   (ACL. (bit-or ZooDefs$Perms/READ ZooDefs$Perms/CREATE) ZooDefs$Ids/ANYONE_ID_UNSAFE)])
>>>>>>> 23e630b1

(defn nimbus-data [conf inimbus]
  (let [forced-scheduler (.getForcedScheduler inimbus)]
    {:conf conf
     :host-port-info (str (.getCanonicalHostName (InetAddress/getLocalHost)) ":" (conf NIMBUS-THRIFT-PORT))
     :inimbus inimbus
     :authorization-handler (mk-authorization-handler (conf NIMBUS-AUTHORIZER) conf)
     :submitted-count (atom 0)
     :storm-cluster-state (cluster/mk-storm-cluster-state conf :acls (when
                                                                       (Utils/isZkAuthenticationConfiguredStormServer
                                                                         conf)
                                                                       NIMBUS-ZK-ACLS))
     :submit-lock (Object.)
     :cred-update-lock (Object.)
     :heartbeats-cache (atom {})
     :downloaders (file-cache-map conf)
     :uploaders (file-cache-map conf)
     :uptime (uptime-computer)
     :validator (new-instance (conf NIMBUS-TOPOLOGY-VALIDATOR))
     :timer (mk-timer :kill-fn (fn [t]
                                 (log-error t "Error when processing event")
                                 (exit-process! 20 "Error when processing an event")
                                 ))
     :scheduler (mk-scheduler conf inimbus)
<<<<<<< HEAD
     :leader-elector (mk-leader-elector conf)
     :bt-tracker (mk-bt-tracker conf)
=======
     :id->sched-status (atom {})
     :cred-renewers (AuthUtils/GetCredentialRenewers conf)
     :nimbus-autocred-plugins (AuthUtils/getNimbusAutoCredPlugins conf)
>>>>>>> 23e630b1
     }))

(defn inbox [nimbus]
  (master-inbox (:conf nimbus)))

(defn- read-storm-conf [conf storm-id]
  (let [stormroot (master-stormdist-root conf storm-id)]
    (merge conf
           (Utils/deserialize
            (FileUtils/readFileToByteArray
             (File. (master-stormconf-path stormroot))
             )))))

(defn set-topology-status! [nimbus storm-id status]
  (let [storm-cluster-state (:storm-cluster-state nimbus)]
   (.update-storm! storm-cluster-state
                   storm-id
                   {:status status})
   (log-message "Updated " storm-id " with status " status)
   ))

(declare delay-event)
(declare mk-assignments)

(defn kill-transition [nimbus storm-id]
  (fn [kill-time]
    (let [delay (if kill-time
                  kill-time
                  (get (read-storm-conf (:conf nimbus) storm-id)
                       TOPOLOGY-MESSAGE-TIMEOUT-SECS))]
      (delay-event nimbus
                   storm-id
                   delay
                   :remove)
      {:type :killed
       :kill-time-secs delay})
    ))

(defn rebalance-transition [nimbus storm-id status]
  (fn [time num-workers executor-overrides]
    (let [delay (if time
                  time
                  (get (read-storm-conf (:conf nimbus) storm-id)
                       TOPOLOGY-MESSAGE-TIMEOUT-SECS))]
      (delay-event nimbus
                   storm-id
                   delay
                   :do-rebalance)
      {:type :rebalancing
       :delay-secs delay
       :old-status status
       :num-workers num-workers
       :executor-overrides executor-overrides
       })))

(defn do-rebalance [nimbus storm-id status]
  (.update-storm! (:storm-cluster-state nimbus)
                  storm-id
                  (assoc-non-nil
                    {:component->executors (:executor-overrides status)}
                    :num-workers
                    (:num-workers status)))
  (mk-assignments nimbus :scratch-topology-id storm-id))

(defn state-transitions [nimbus storm-id status]
  {:active {:inactivate :inactive            
            :activate nil
            :rebalance (rebalance-transition nimbus storm-id status)
            :kill (kill-transition nimbus storm-id)
            }
   :inactive {:activate :active
              :inactivate nil
              :rebalance (rebalance-transition nimbus storm-id status)
              :kill (kill-transition nimbus storm-id)
              }
   :killed {:startup (fn [] (delay-event nimbus
                                         storm-id
                                         (:kill-time-secs status)
                                         :remove)
                             nil)
            :kill (kill-transition nimbus storm-id)
            :remove (fn []
                      (log-message "Killing topology: " storm-id)
                      (.remove-storm! (:storm-cluster-state nimbus)
                                      storm-id)
                      nil)
            }
   :rebalancing {:startup (fn [] (delay-event nimbus
                                              storm-id
                                              (:delay-secs status)
                                              :do-rebalance)
                                 nil)
                 :kill (kill-transition nimbus storm-id)
                 :do-rebalance (fn []
                                 (do-rebalance nimbus storm-id status)
                                 (:old-status status))
                 }})

(defn topology-status [nimbus storm-id]
  (-> nimbus :storm-cluster-state (.storm-base storm-id nil) :status))

(defn transition!
  ([nimbus storm-id event]
     (transition! nimbus storm-id event false))
  ([nimbus storm-id event error-on-no-transition?]
    (is-leader nimbus)
    (locking (:submit-lock nimbus)
       (let [system-events #{:startup}
             [event & event-args] (if (keyword? event) [event] event)
             status (topology-status nimbus storm-id)]
         ;; handles the case where event was scheduled but topology has been removed
         (if-not status
           (log-message "Cannot apply event " event " to " storm-id " because topology no longer exists")
           (let [get-event (fn [m e]
                             (if (contains? m e)
                               (m e)
                               (let [msg (str "No transition for event: " event
                                              ", status: " status,
                                              " storm-id: " storm-id)]
                                 (if error-on-no-transition?
                                   (throw-runtime msg)
                                   (do (when-not (contains? system-events event)
                                         (log-message msg))
                                       nil))
                                 )))
                 transition (-> (state-transitions nimbus storm-id status)
                                (get (:type status))
                                (get-event event))
                 transition (if (or (nil? transition)
                                    (keyword? transition))
                              (fn [] transition)
                              transition)
                 new-status (apply transition event-args)
                 new-status (if (keyword? new-status)
                              {:type new-status}
                              new-status)]
             (when new-status
               (set-topology-status! nimbus storm-id new-status))))))))

(defn transition-name! [nimbus storm-name event & args]
  (let [storm-id (get-storm-id (:storm-cluster-state nimbus) storm-name)]
    (when-not storm-id
      (throw (NotAliveException. storm-name)))
    (apply transition! nimbus storm-id event args)))

(defn delay-event [nimbus storm-id delay-secs event]
  (log-message "Delaying event " event " for " delay-secs " secs for " storm-id)
  (schedule (:timer nimbus)
            delay-secs
            #(transition! nimbus storm-id event false)
            ))

;; active -> reassign in X secs

;; killed -> wait kill time then shutdown
;; active -> reassign in X secs
;; inactive -> nothing
;; rebalance -> wait X seconds then rebalance
;; swap... (need to handle kill during swap, etc.)
;; event transitions are delayed by timer... anything else that comes through (e.g. a kill) override the transition? or just disable other transitions during the transition?


(defmulti setup-jar cluster-mode)
(defmulti clean-inbox cluster-mode)

;; swapping design
;; -- need 2 ports per worker (swap port and regular port)
;; -- topology that swaps in can use all the existing topologies swap ports, + unused worker slots
;; -- how to define worker resources? port range + number of workers?


;; Monitoring (or by checking when nodes go down or heartbeats aren't received):
;; 1. read assignment
;; 2. see which executors/nodes are up
;; 3. make new assignment to fix any problems
;; 4. if a storm exists but is not taken down fully, ensure that storm takedown is launched (step by step remove executors and finally remove assignments)

(defn- assigned-slots
  "Returns a map from node-id to a set of ports"
  [storm-cluster-state]

  (let [assignments (.assignments storm-cluster-state nil)]
    (defaulted
      (apply merge-with set/union
             (for [a assignments
                   [_ [node port]] (-> (.assignment-info storm-cluster-state a nil) :executor->node+port)]
               {node #{port}}
               ))
      {})
    ))

(defn- all-supervisor-info
  ([storm-cluster-state] (all-supervisor-info storm-cluster-state nil))
  ([storm-cluster-state callback]
     (let [supervisor-ids (.supervisors storm-cluster-state callback)]
       (into {}
             (mapcat
              (fn [id]
                (if-let [info (.supervisor-info storm-cluster-state id)]
                  [[id info]]
                  ))
              supervisor-ids))
       )))

(defn- all-scheduling-slots
  [nimbus topologies missing-assignment-topologies]
  (let [storm-cluster-state (:storm-cluster-state nimbus)
        ^INimbus inimbus (:inimbus nimbus)
        
        supervisor-infos (all-supervisor-info storm-cluster-state nil)

        supervisor-details (dofor [[id info] supervisor-infos]
                             (SupervisorDetails. id (:meta info)))

        ret (.allSlotsAvailableForScheduling inimbus
                     supervisor-details
                     topologies
                     (set missing-assignment-topologies)
                     )
        ]
    (dofor [^WorkerSlot slot ret]
      [(.getNodeId slot) (.getPort slot)]
      )))

(defn- setup-storm-code [nimbus conf storm-id tmp-jar-location storm-conf topology]
  (let [stormroot (master-stormdist-root conf storm-id)]
   (log-message "nimbus file location:" stormroot)
   (FileUtils/forceMkdir (File. stormroot))
   (FileUtils/cleanDirectory (File. stormroot))
   (setup-jar conf tmp-jar-location stormroot)
   (FileUtils/writeByteArrayToFile (File. (master-stormcode-path stormroot)) (Utils/serialize topology))
   (FileUtils/writeByteArrayToFile (File. (master-stormconf-path stormroot)) (Utils/serialize storm-conf))
   (if (:bt-tracker nimbus) (.upload (:bt-tracker nimbus) stormroot storm-id))
   ))

(defn- wait-for-desired-code-replication [nimbus conf storm-id]
  (let [min-replication-count (conf MIN-REPLICATION-COUNT)
        max-replication-wait-time (conf MAX-REPLICATION-WAIT-TIME-SEC)
        total-wait-time (atom 0)
        current-replication-count (atom (.getReplicationCount (:bt-tracker nimbus) storm-id))]
  (if (:bt-tracker nimbus)
    (while (and (> min-replication-count @current-replication-count)
             (or (= -1 max-replication-wait-time)
               (< @total-wait-time max-replication-wait-time)))
        (sleep-secs 1)
        (log-debug "waiting for desired replication to be achieved.
          min-replication-count = " min-replication-count  " max-replication-wait-time = " max-replication-wait-time
          "current-replication-count = " @current-replication-count " total-wait-time " @total-wait-time)
        (swap! total-wait-time inc)
        (reset! current-replication-count  (.getReplicationCount (:bt-tracker nimbus) storm-id))))
  (if (< min-replication-count @current-replication-count)
    (log-message "desired replication count "  min-replication-count " achieved,
      current-replication-count" @current-replication-count)
    (log-message "desired replication count of "  min-replication-count " not achieved but we have hit the max wait time
      so moving on with replication count = " @current-replication-count)
    )))

(defn- read-storm-topology [conf storm-id]
  (let [stormroot (master-stormdist-root conf storm-id)]
    (Utils/deserialize
      (FileUtils/readFileToByteArray
        (File. (master-stormcode-path stormroot))
        ))))

(declare compute-executor->component)

(defn read-topology-details [nimbus storm-id]
  (let [conf (:conf nimbus)
        storm-base (.storm-base (:storm-cluster-state nimbus) storm-id nil)
        topology-conf (read-storm-conf conf storm-id)
        topology (read-storm-topology conf storm-id)
        executor->component (->> (compute-executor->component nimbus storm-id)
                                 (map-key (fn [[start-task end-task]]
                                            (ExecutorDetails. (int start-task) (int end-task)))))]
    (TopologyDetails. storm-id
                      topology-conf
                      topology
                      (:num-workers storm-base)
                      executor->component
                      )))

;; Does not assume that clocks are synchronized. Executor heartbeat is only used so that
;; nimbus knows when it's received a new heartbeat. All timing is done by nimbus and
;; tracked through heartbeat-cache
(defn- update-executor-cache [curr hb timeout]
  (let [reported-time (:time-secs hb)
        {last-nimbus-time :nimbus-time
         last-reported-time :executor-reported-time} curr
        reported-time (cond reported-time reported-time
                            last-reported-time last-reported-time
                            :else 0)
        nimbus-time (if (or (not last-nimbus-time)
                        (not= last-reported-time reported-time))
                      (current-time-secs)
                      last-nimbus-time
                      )]
      {:is-timed-out (and
                       nimbus-time
                       (>= (time-delta nimbus-time) timeout))
       :nimbus-time nimbus-time
       :executor-reported-time reported-time}))

(defn update-heartbeat-cache [cache executor-beats all-executors timeout]
  (let [cache (select-keys cache all-executors)]
    (into {}
      (for [executor all-executors :let [curr (cache executor)]]
        [executor
         (update-executor-cache curr (get executor-beats executor) timeout)]
         ))))

(defn update-heartbeats! [nimbus storm-id all-executors existing-assignment]
  (log-debug "Updating heartbeats for " storm-id " " (pr-str all-executors))
  (let [storm-cluster-state (:storm-cluster-state nimbus)
        executor-beats (.executor-beats storm-cluster-state storm-id (:executor->node+port existing-assignment))
        cache (update-heartbeat-cache (@(:heartbeats-cache nimbus) storm-id)
                                      executor-beats
                                      all-executors
                                      ((:conf nimbus) NIMBUS-TASK-TIMEOUT-SECS))]
      (swap! (:heartbeats-cache nimbus) assoc storm-id cache)))

(defn- update-all-heartbeats! [nimbus existing-assignments topology->executors]
  "update all the heartbeats for all the topologies's executors"
  (doseq [[tid assignment] existing-assignments
          :let [all-executors (topology->executors tid)]]
    (update-heartbeats! nimbus tid all-executors assignment)))

(defn- alive-executors
  [nimbus ^TopologyDetails topology-details all-executors existing-assignment]
  (log-debug "Computing alive executors for " (.getId topology-details) "\n"
             "Executors: " (pr-str all-executors) "\n"
             "Assignment: " (pr-str existing-assignment) "\n"
             "Heartbeat cache: " (pr-str (@(:heartbeats-cache nimbus) (.getId topology-details)))
             )
  ;; TODO: need to consider all executors associated with a dead executor (in same slot) dead as well,
  ;; don't just rely on heartbeat being the same
  (let [conf (:conf nimbus)
        storm-id (.getId topology-details)
        executor-start-times (:executor->start-time-secs existing-assignment)
        heartbeats-cache (@(:heartbeats-cache nimbus) storm-id)]
    (->> all-executors
        (filter (fn [executor]
          (let [start-time (get executor-start-times executor)
                is-timed-out (-> heartbeats-cache (get executor) :is-timed-out)]
            (if (and start-time
                   (or
                    (< (time-delta start-time)
                       (conf NIMBUS-TASK-LAUNCH-SECS))
                    (not is-timed-out)
                    ))
              true
              (do
                (log-message "Executor " storm-id ":" executor " not alive")
                false))
            )))
        doall)))


(defn- to-executor-id [task-ids]
  [(first task-ids) (last task-ids)])

(defn- compute-executors [nimbus storm-id]
  (let [conf (:conf nimbus)
        storm-base (.storm-base (:storm-cluster-state nimbus) storm-id nil)
        component->executors (:component->executors storm-base)
        storm-conf (read-storm-conf conf storm-id)
        topology (read-storm-topology conf storm-id)
        task->component (storm-task-info topology storm-conf)]
    (->> (storm-task-info topology storm-conf)
         reverse-map
         (map-val sort)
         (join-maps component->executors)
         (map-val (partial apply partition-fixed))
         (mapcat second)
         (map to-executor-id)
         )))

(defn- compute-executor->component [nimbus storm-id]
  (let [conf (:conf nimbus)
        executors (compute-executors nimbus storm-id)
        topology (read-storm-topology conf storm-id)
        storm-conf (read-storm-conf conf storm-id)
        task->component (storm-task-info topology storm-conf)
        executor->component (into {} (for [executor executors
                                           :let [start-task (first executor)
                                                 component (task->component start-task)]]
                                       {executor component}))]
        executor->component))

(defn- compute-topology->executors [nimbus storm-ids]
  "compute a topology-id -> executors map"
  (into {} (for [tid storm-ids]
             {tid (set (compute-executors nimbus tid))})))

(defn- compute-topology->alive-executors [nimbus existing-assignments topologies topology->executors scratch-topology-id]
  "compute a topology-id -> alive executors map"
  (into {} (for [[tid assignment] existing-assignments
                 :let [topology-details (.getById topologies tid)
                       all-executors (topology->executors tid)
                       alive-executors (if (and scratch-topology-id (= scratch-topology-id tid))
                                         all-executors
                                         (set (alive-executors nimbus topology-details all-executors assignment)))]]
             {tid alive-executors})))
  
(defn- compute-supervisor->dead-ports [nimbus existing-assignments topology->executors topology->alive-executors]
  (let [dead-slots (into [] (for [[tid assignment] existing-assignments
                                  :let [all-executors (topology->executors tid)
                                        alive-executors (topology->alive-executors tid)
                                        dead-executors (set/difference all-executors alive-executors)
                                        dead-slots (->> (:executor->node+port assignment)
                                                        (filter #(contains? dead-executors (first %)))
                                                        vals)]]
                              dead-slots))
        supervisor->dead-ports (->> dead-slots
                                    (apply concat)
                                    (map (fn [[sid port]] {sid #{port}}))
                                    (apply (partial merge-with set/union)))]
    (or supervisor->dead-ports {})))

(defn- compute-topology->scheduler-assignment [nimbus existing-assignments topology->alive-executors]
  "convert assignment information in zk to SchedulerAssignment, so it can be used by scheduler api."
  (into {} (for [[tid assignment] existing-assignments
                 :let [alive-executors (topology->alive-executors tid)
                       executor->node+port (:executor->node+port assignment)
                       executor->slot (into {} (for [[executor [node port]] executor->node+port]
                                                 ;; filter out the dead executors
                                                 (if (contains? alive-executors executor)
                                                   {(ExecutorDetails. (first executor)
                                                                      (second executor))
                                                    (WorkerSlot. node port)}
                                                   {})))]]
             {tid (SchedulerAssignmentImpl. tid executor->slot)})))

(defn- read-all-supervisor-details [nimbus all-scheduling-slots supervisor->dead-ports]
  "return a map: {topology-id SupervisorDetails}"
  (let [storm-cluster-state (:storm-cluster-state nimbus)
        supervisor-infos (all-supervisor-info storm-cluster-state)
        nonexistent-supervisor-slots (apply dissoc all-scheduling-slots (keys supervisor-infos))
        all-supervisor-details (into {} (for [[sid supervisor-info] supervisor-infos
                                              :let [hostname (:hostname supervisor-info)
                                                    scheduler-meta (:scheduler-meta supervisor-info)
                                                    dead-ports (supervisor->dead-ports sid)
                                                    ;; hide the dead-ports from the all-ports
                                                    ;; these dead-ports can be reused in next round of assignments
                                                    all-ports (-> (get all-scheduling-slots sid)
                                                                  (set/difference dead-ports)
                                                                  ((fn [ports] (map int ports))))
                                                    supervisor-details (SupervisorDetails. sid hostname scheduler-meta all-ports)]]
                                          {sid supervisor-details}))]
    (merge all-supervisor-details 
           (into {}
              (for [[sid ports] nonexistent-supervisor-slots]
                [sid (SupervisorDetails. sid nil ports)]))
           )))

(defn- compute-topology->executor->node+port [scheduler-assignments]
  "convert {topology-id -> SchedulerAssignment} to
           {topology-id -> {executor [node port]}}"
  (map-val (fn [^SchedulerAssignment assignment]
             (->> assignment
                  .getExecutorToSlot
                  (#(into {} (for [[^ExecutorDetails executor ^WorkerSlot slot] %]
                              {[(.getStartTask executor) (.getEndTask executor)]
                               [(.getNodeId slot) (.getPort slot)]})))))
           scheduler-assignments))

;; NEW NOTES
;; only assign to supervisors who are there and haven't timed out
;; need to reassign workers with executors that have timed out (will this make it brittle?)
;; need to read in the topology and storm-conf from disk
;; if no slots available and no slots used by this storm, just skip and do nothing
;; otherwise, package rest of executors into available slots (up to how much it needs)

;; in the future could allocate executors intelligently (so that "close" tasks reside on same machine)

;; TODO: slots that have dead executor should be reused as long as supervisor is active


;; (defn- assigned-slots-from-scheduler-assignments [topology->assignment]
;;   (->> topology->assignment
;;        vals
;;        (map (fn [^SchedulerAssignment a] (.getExecutorToSlot a)))
;;        (mapcat vals)
;;        (map (fn [^WorkerSlot s] {(.getNodeId s) #{(.getPort s)}}))
;;        (apply merge-with set/union)
;;        ))

(defn num-used-workers [^SchedulerAssignment scheduler-assignment]
  (if scheduler-assignment
    (count (.getSlots scheduler-assignment))
    0 ))

;; public so it can be mocked out
(defn compute-new-topology->executor->node+port [nimbus existing-assignments topologies scratch-topology-id]
  (let [conf (:conf nimbus)
        storm-cluster-state (:storm-cluster-state nimbus)
        topology->executors (compute-topology->executors nimbus (keys existing-assignments))
        ;; update the executors heartbeats first.
        _ (update-all-heartbeats! nimbus existing-assignments topology->executors)
        topology->alive-executors (compute-topology->alive-executors nimbus
                                                                     existing-assignments
                                                                     topologies
                                                                     topology->executors
                                                                     scratch-topology-id)
        supervisor->dead-ports (compute-supervisor->dead-ports nimbus
                                                               existing-assignments
                                                               topology->executors
                                                               topology->alive-executors)
        topology->scheduler-assignment (compute-topology->scheduler-assignment nimbus
                                                                               existing-assignments
                                                                               topology->alive-executors)
                                                                               
        missing-assignment-topologies (->> topologies
                                           .getTopologies
                                           (map (memfn getId))
                                           (filter (fn [t]
                                                      (let [alle (get topology->executors t)
                                                            alivee (get topology->alive-executors t)]
                                                            (or (empty? alle)
                                                                (not= alle alivee)
                                                                (< (-> topology->scheduler-assignment
                                                                       (get t)
                                                                       num-used-workers )
                                                                   (-> topologies (.getById t) .getNumWorkers)
                                                                   ))
                                                            ))))
        all-scheduling-slots (->> (all-scheduling-slots nimbus topologies missing-assignment-topologies)
                                  (map (fn [[node-id port]] {node-id #{port}}))
                                  (apply merge-with set/union))
        
        supervisors (read-all-supervisor-details nimbus all-scheduling-slots supervisor->dead-ports)
        cluster (Cluster. (:inimbus nimbus) supervisors topology->scheduler-assignment)

        ;; call scheduler.schedule to schedule all the topologies
        ;; the new assignments for all the topologies are in the cluster object.
        _ (.schedule (:scheduler nimbus) topologies cluster)
        new-scheduler-assignments (.getAssignments cluster)
        ;; add more information to convert SchedulerAssignment to Assignment
        new-topology->executor->node+port (compute-topology->executor->node+port new-scheduler-assignments)]
    (reset! (:id->sched-status nimbus) (.getStatusMap cluster))
    ;; print some useful information.
    (doseq [[topology-id executor->node+port] new-topology->executor->node+port
            :let [old-executor->node+port (-> topology-id
                                          existing-assignments
                                          :executor->node+port)
                  reassignment (filter (fn [[executor node+port]]
                                         (and (contains? old-executor->node+port executor)
                                              (not (= node+port (old-executor->node+port executor)))))
                                       executor->node+port)]]
      (when-not (empty? reassignment)
        (let [new-slots-cnt (count (set (vals executor->node+port)))
              reassign-executors (keys reassignment)]
          (log-message "Reassigning " topology-id " to " new-slots-cnt " slots")
          (log-message "Reassign executors: " (vec reassign-executors)))))

    new-topology->executor->node+port))

(defn changed-executors [executor->node+port new-executor->node+port]
  (let [executor->node+port (if executor->node+port (sort executor->node+port) nil)
        new-executor->node+port (if new-executor->node+port (sort new-executor->node+port) nil)
        slot-assigned (reverse-map executor->node+port)
        new-slot-assigned (reverse-map new-executor->node+port)
        brand-new-slots (map-diff slot-assigned new-slot-assigned)]
    (apply concat (vals brand-new-slots))
    ))

(defn newly-added-slots [existing-assignment new-assignment]
  (let [old-slots (-> (:executor->node+port existing-assignment)
                      vals
                      set)
        new-slots (-> (:executor->node+port new-assignment)
                      vals
                      set)]
    (set/difference new-slots old-slots)))


(defn basic-supervisor-details-map [storm-cluster-state]
  (let [infos (all-supervisor-info storm-cluster-state)]
    (->> infos
         (map (fn [[id info]]
                 [id (SupervisorDetails. id (:hostname info) (:scheduler-meta info) nil)]))
         (into {}))))

(defn- to-worker-slot [[node port]]
  (WorkerSlot. node port))

;; get existing assignment (just the executor->node+port map) -> default to {}
;; filter out ones which have a executor timeout
;; figure out available slots on cluster. add to that the used valid slots to get total slots. figure out how many executors should be in each slot (e.g., 4, 4, 4, 5)
;; only keep existing slots that satisfy one of those slots. for rest, reassign them across remaining slots
;; edge case for slots with no executor timeout but with supervisor timeout... just treat these as valid slots that can be reassigned to. worst comes to worse the executor will timeout and won't assign here next time around
(defnk mk-assignments [nimbus :scratch-topology-id nil]
  (if (is-leader nimbus :throw-exception false)
    (let [conf (:conf nimbus)
        storm-cluster-state (:storm-cluster-state nimbus)
        ^INimbus inimbus (:inimbus nimbus) 
        ;; read all the topologies
        topology-ids (.active-storms storm-cluster-state)
        topologies (into {} (for [tid topology-ids]
                              {tid (read-topology-details nimbus tid)}))
        topologies (Topologies. topologies)
        ;; read all the assignments
        assigned-topology-ids (.assignments storm-cluster-state nil)
        existing-assignments (into {} (for [tid assigned-topology-ids]
                                        ;; for the topology which wants rebalance (specified by the scratch-topology-id)
                                        ;; we exclude its assignment, meaning that all the slots occupied by its assignment
                                        ;; will be treated as free slot in the scheduler code.
                                        (when (or (nil? scratch-topology-id) (not= tid scratch-topology-id))
                                          {tid (.assignment-info storm-cluster-state tid nil)})))
        ;; make the new assignments for topologies
        topology->executor->node+port (compute-new-topology->executor->node+port
                                       nimbus
                                       existing-assignments
                                       topologies
                                       scratch-topology-id)
        
        topology->executor->node+port (merge (into {} (for [id assigned-topology-ids] {id nil})) topology->executor->node+port)
        
        now-secs (current-time-secs)
        
        basic-supervisor-details-map (basic-supervisor-details-map storm-cluster-state)
        
        ;; construct the final Assignments by adding start-times etc into it
        new-assignments (into {} (for [[topology-id executor->node+port] topology->executor->node+port
                                        :let [existing-assignment (get existing-assignments topology-id)
                                              all-nodes (->> executor->node+port vals (map first) set)
                                              node->host (->> all-nodes
                                                              (mapcat (fn [node]
                                                                        (if-let [host (.getHostName inimbus basic-supervisor-details-map node)]
                                                                          [[node host]]
                                                                          )))
                                                              (into {}))
                                              all-node->host (merge (:node->host existing-assignment) node->host)
                                              reassign-executors (changed-executors (:executor->node+port existing-assignment) executor->node+port)
                                              start-times (merge (:executor->start-time-secs existing-assignment)
                                                                (into {}
                                                                      (for [id reassign-executors]
                                                                        [id now-secs]
                                                                        )))]]
                                   {topology-id (Assignment.
                                                 (master-stormdist-root conf topology-id)
                                                 (select-keys all-node->host all-nodes)
                                                 executor->node+port
                                                 start-times)}))]

    ;; tasks figure out what tasks to talk to by looking at topology at runtime
    ;; only log/set when there's been a change to the assignment
    (doseq [[topology-id assignment] new-assignments
            :let [existing-assignment (get existing-assignments topology-id)
                  topology-details (.getById topologies topology-id)]]
      (if (= existing-assignment assignment)
        (log-debug "Assignment for " topology-id " hasn't changed")
        (do
          (log-message "Setting new assignment for topology id " topology-id ": " (pr-str assignment))
          (.set-assignment! storm-cluster-state topology-id assignment)
          )))
    (->> new-assignments
          (map (fn [[topology-id assignment]]
            (let [existing-assignment (get existing-assignments topology-id)]
              [topology-id (map to-worker-slot (newly-added-slots existing-assignment assignment))] 
              )))
          (into {})
          (.assignSlots inimbus topologies)))
    (log-message "not a leader, skipping assignments")))

(defn- start-storm [nimbus storm-name storm-id topology-initial-status]
  {:pre [(#{:active :inactive} topology-initial-status)]}                
  (let [storm-cluster-state (:storm-cluster-state nimbus)
        conf (:conf nimbus)
        storm-conf (read-storm-conf conf storm-id)
        topology (system-topology! storm-conf (read-storm-topology conf storm-id))
        num-executors (->> (all-components topology) (map-val num-start-executors))]
    (.activate-storm! storm-cluster-state
                      storm-id
                      (StormBase. storm-name
                                  (current-time-secs)
                                  {:type topology-initial-status}
                                  (storm-conf TOPOLOGY-WORKERS)
                                  num-executors
                                  (storm-conf TOPOLOGY-SUBMITTER-USER)))))

;; Master:
;; job submit:
;; 1. read which nodes are available
;; 2. set assignments
;; 3. start storm - necessary in case master goes down, when goes back up can remember to take down the storm (2 states: on or off)

(defn storm-active? [storm-cluster-state storm-name]
  (not-nil? (get-storm-id storm-cluster-state storm-name)))

(defn check-storm-active! [nimbus storm-name active?]
  (if (= (not active?)
         (storm-active? (:storm-cluster-state nimbus)
                        storm-name))
    (if active?
      (throw (NotAliveException. (str storm-name " is not alive")))
      (throw (AlreadyAliveException. (str storm-name " is already active"))))
    ))

(defn check-authorization! 
  ([nimbus storm-name storm-conf operation context]
     (let [aclHandler (:authorization-handler nimbus)
           ctx (or context (ReqContext/context))
           check-conf (if storm-conf storm-conf (if storm-name {TOPOLOGY-NAME storm-name}))]
       (log-message "[req " (.requestID ctx) "] Access from: " (.remoteAddress ctx) " principal:" (.principal ctx) " op:" operation)
       (if aclHandler
         (if-not (.permit aclHandler ctx operation check-conf)
           (throw (AuthorizationException. (str operation (if storm-name (str " on topology " storm-name)) " is not authorized")))
           ))))
  ([nimbus storm-name storm-conf operation]
     (check-authorization! nimbus storm-name storm-conf operation (ReqContext/context))))

(defn code-ids [conf]
  (-> conf
      master-stormdist-root
      read-dir-contents
      set
      ))

(defn cleanup-storm-ids [conf storm-cluster-state]
  (let [heartbeat-ids (set (.heartbeat-storms storm-cluster-state))
        error-ids (set (.error-topologies storm-cluster-state))
        code-ids (code-ids conf)
        assigned-ids (set (.active-storms storm-cluster-state))]
    (set/difference (set/union heartbeat-ids error-ids code-ids) assigned-ids)
    ))

(defn extract-status-str [base]
  (let [t (-> base :status :type)]
    (.toUpperCase (name t))
    ))

(defn mapify-serializations [sers]
  (->> sers
       (map (fn [e] (if (map? e) e {e nil})))
       (apply merge)
       ))

(defn- component-parallelism [storm-conf component]
  (let [storm-conf (merge storm-conf (component-conf component))
        num-tasks (or (storm-conf TOPOLOGY-TASKS) (num-start-executors component))
        max-parallelism (storm-conf TOPOLOGY-MAX-TASK-PARALLELISM)
        ]
    (if max-parallelism
      (min max-parallelism num-tasks)
      num-tasks)))

(defn normalize-topology [storm-conf ^StormTopology topology]
  (let [ret (.deepCopy topology)]
    (doseq [[_ component] (all-components ret)]
      (.set_json_conf
        (.get_common component)
        (->> {TOPOLOGY-TASKS (component-parallelism storm-conf component)}
             (merge (component-conf component))
             to-json )))
    ret ))

(defn normalize-conf [conf storm-conf ^StormTopology topology]
  ;; ensure that serializations are same for all tasks no matter what's on
  ;; the supervisors. this also allows you to declare the serializations as a sequence
  (let [component-confs (map
                         #(-> (ThriftTopologyUtils/getComponentCommon topology %)
                              .get_json_conf
                              from-json)
                         (ThriftTopologyUtils/getComponentIds topology))
        total-conf (merge conf storm-conf)

        get-merged-conf-val (fn [k merge-fn]
                              (merge-fn
                               (concat
                                (mapcat #(get % k) component-confs)
                                (or (get storm-conf k)
                                    (get conf k)))))]
    ;; topology level serialization registrations take priority
    ;; that way, if there's a conflict, a user can force which serialization to use
    ;; append component conf to storm-conf
    (merge storm-conf
           {TOPOLOGY-KRYO-DECORATORS (get-merged-conf-val TOPOLOGY-KRYO-DECORATORS distinct)
            TOPOLOGY-KRYO-REGISTER (get-merged-conf-val TOPOLOGY-KRYO-REGISTER mapify-serializations)
            TOPOLOGY-ACKER-EXECUTORS (total-conf TOPOLOGY-ACKER-EXECUTORS)
            TOPOLOGY-MAX-TASK-PARALLELISM (total-conf TOPOLOGY-MAX-TASK-PARALLELISM)})))

(defn do-cleanup [nimbus]
  (if (is-leader nimbus :throw-exception false)
    (let [storm-cluster-state (:storm-cluster-state nimbus)
          conf (:conf nimbus)
          submit-lock (:submit-lock nimbus)]
      (let [to-cleanup-ids (locking submit-lock
                             (cleanup-storm-ids conf storm-cluster-state))]
        (when-not (empty? to-cleanup-ids)
          (doseq [id to-cleanup-ids]
            (log-message "Cleaning up " id)
            (if (:bt-tracker nimbus) (.cleanup (:bt-tracker nimbus) id))
            (.teardown-heartbeats! storm-cluster-state id)
            (.teardown-topology-errors! storm-cluster-state id)
            (rmr (master-stormdist-root conf id))
            (swap! (:heartbeats-cache nimbus) dissoc id))
          )))
    (log-message "not a leader, skipping cleanup")))

(defn- file-older-than? [now seconds file]
  (<= (+ (.lastModified file) (to-millis seconds)) (to-millis now)))

(defn clean-inbox [dir-location seconds]
  "Deletes jar files in dir older than seconds."
  (let [now (current-time-secs)
        pred #(and (.isFile %) (file-older-than? now seconds %))
        files (filter pred (file-seq (File. dir-location)))]
    (doseq [f files]
      (if (.delete f)
        (log-message "Cleaning inbox ... deleted: " (.getName f))
        ;; This should never happen
        (log-error "Cleaning inbox ... error deleting: " (.getName f))
        ))))

(defn cleanup-corrupt-topologies! [nimbus]
  (if (is-leader nimbus :throw-exception false)
    (let [storm-cluster-state (:storm-cluster-state nimbus)
          code-ids (set (code-ids (:conf nimbus)))
          active-topologies (set (.active-storms storm-cluster-state))
          corrupt-topologies (set/difference active-topologies code-ids)]
      (doseq [corrupt corrupt-topologies]
        (log-message "Corrupt topology " corrupt " has state on zookeeper but doesn't have a local dir on Nimbus. Cleaning up...")
        (.remove-storm! storm-cluster-state corrupt)
        )))
  (log-message "not a leader, skipping cleanup-corrupt-topologies"))

(defn- get-errors [storm-cluster-state storm-id component-id]
  (->> (.errors storm-cluster-state storm-id component-id)
       (map #(doto (ErrorInfo. (:error %) (:time-secs %))
                   (.set_host (:host %))
                   (.set_port (:port %))))))

(defn- thriftify-executor-id [[first-task-id last-task-id]]
  (ExecutorInfo. (int first-task-id) (int last-task-id)))

(def DISALLOWED-TOPOLOGY-NAME-STRS #{"/" "." ":" "\\"})

(defn validate-topology-name! [name]
  (if (some #(.contains name %) DISALLOWED-TOPOLOGY-NAME-STRS)
    (throw (InvalidTopologyException.
            (str "Topology name cannot contain any of the following: " (pr-str DISALLOWED-TOPOLOGY-NAME-STRS))))
  (if (clojure.string/blank? name) 
    (throw (InvalidTopologyException. 
            ("Topology name cannot be blank"))))))

;; We will only file at <Storm dist root>/<Topology ID>/<File>
;; to be accessed via Thrift
;; ex., storm-local/nimbus/stormdist/aa-1-1377104853/stormjar.jar
(defn check-file-access [conf file-path]
  (log-debug "check file access:" file-path)
  (try
    (if (not= (.getCanonicalFile (File. (master-stormdist-root conf)))
          (-> (File. file-path) .getCanonicalFile .getParentFile .getParentFile))
      (throw (AuthorizationException. (str "Invalid file path: " file-path))))
    (catch Exception e
      (throw (AuthorizationException. (str "Invalid file path: " file-path))))))

(defn try-read-storm-conf [conf storm-id]
  (try-cause
    (read-storm-conf conf storm-id)
    (catch FileNotFoundException e
       (throw (NotAliveException. (str storm-id))))
  )
)

(defn try-read-storm-conf-from-name [conf storm-name nimbus]
  (let [storm-cluster-state (:storm-cluster-state nimbus)
        id (get-storm-id storm-cluster-state storm-name)]
   (try-read-storm-conf conf id)))

(defn try-read-storm-topology [conf storm-id]
  (try-cause
    (read-storm-topology conf storm-id)
    (catch FileNotFoundException e
       (throw (NotAliveException. (str storm-id))))
  )
)

(defn renew-credentials [nimbus]
  (let [storm-cluster-state (:storm-cluster-state nimbus)
        renewers (:cred-renewers nimbus)
        update-lock (:cred-update-lock nimbus)
        assigned-ids (set (.active-storms storm-cluster-state))]
    (when-not (empty? assigned-ids)
      (doseq [id assigned-ids]
        (locking update-lock
          (let [orig-creds (.credentials storm-cluster-state id nil)
                topology-conf (try-read-storm-conf (:conf nimbus) id)]
            (if orig-creds
              (let [new-creds (HashMap. orig-creds)]
                (doseq [renewer renewers]
                  (log-message "Renewing Creds For " id " with " renewer)
                  (.renew renewer new-creds (Collections/unmodifiableMap topology-conf)))
                (when-not (= orig-creds new-creds)
                  (.set-credentials! storm-cluster-state id new-creds topology-conf)
                  )))))))))

(defn validate-topology-size [topo-conf nimbus-conf topology]
  (let [workers-count (get topo-conf TOPOLOGY-WORKERS)
        workers-allowed (get nimbus-conf NIMBUS-SLOTS-PER-TOPOLOGY)
        num-executors (->> (all-components topology) (map-val num-start-executors))
        executors-count (reduce + (vals num-executors))
        executors-allowed (get nimbus-conf NIMBUS-EXECUTORS-PER-TOPOLOGY)]
    (when (and 
           (not (nil? executors-allowed))
           (> executors-count executors-allowed))
      (throw 
       (InvalidTopologyException. 
        (str "Failed to submit topology. Topology requests more than " executors-allowed " executors."))))
    (when (and
           (not (nil? workers-allowed))
           (> workers-count workers-allowed))
      (throw 
       (InvalidTopologyException. 
        (str "Failed to submit topology. Topology requests more than " workers-allowed " workers."))))))

(defserverfn service-handler [conf inimbus]
  (.prepare inimbus conf (master-inimbus-dir conf))
  (log-message "Starting Nimbus with conf " conf)
  (let [nimbus (nimbus-data conf inimbus)
       principal-to-local (AuthUtils/GetPrincipalToLocalPlugin conf)]
    (.prepare ^backtype.storm.nimbus.ITopologyValidator (:validator nimbus) conf)
    (.addToLeaderLockQueue (:leader-elector nimbus))
    (cleanup-corrupt-topologies! nimbus)
    ;register call back for code-distributor
    (.code-distributor (:storm-cluster-state nimbus) (fn [] (sync-code conf nimbus)))
    (when (is-leader nimbus :throw-exception false)
      (doseq [storm-id (.active-storms (:storm-cluster-state nimbus))]
        (transition! nimbus storm-id :startup)))
    (schedule-recurring (:timer nimbus)
                        0
                        (conf NIMBUS-MONITOR-FREQ-SECS)
                        (fn []
                          (when (conf NIMBUS-REASSIGN)
                            (locking (:submit-lock nimbus)
                              (mk-assignments nimbus)))
                          (do-cleanup nimbus)
                          ))
    ;; Schedule Nimbus inbox cleaner
    (schedule-recurring (:timer nimbus)
                        0
                        (conf NIMBUS-CLEANUP-INBOX-FREQ-SECS)
                        (fn []
                          (clean-inbox (inbox nimbus) (conf NIMBUS-INBOX-JAR-EXPIRATION-SECS))
<<<<<<< HEAD
                          ))

    (schedule-recurring (:timer nimbus)
      0
      (conf NIMBUS-CODE-SYNC-FREQ-SECS)
      (fn []
        (sync-code conf nimbus)
        ))
=======
                          ))    
    (schedule-recurring (:timer nimbus)
                        0
                        (conf NIMBUS-CREDENTIAL-RENEW-FREQ-SECS)
                        (fn []
                          (renew-credentials nimbus)))
>>>>>>> 23e630b1

    (reify Nimbus$Iface
      (^void submitTopologyWithOpts
        [this ^String storm-name ^String uploadedJarLocation ^String serializedConf ^StormTopology topology
         ^SubmitOptions submitOptions]
        (try
          (is-leader nimbus)
          (assert (not-nil? submitOptions))
          (validate-topology-name! storm-name)
          (check-authorization! nimbus storm-name nil "submitTopology")
          (check-storm-active! nimbus storm-name false)
          (let [topo-conf (from-json serializedConf)]
            (try
              (validate-configs-with-schemas topo-conf)
              (catch IllegalArgumentException ex
                (throw (InvalidTopologyException. (.getMessage ex)))))
            (.validate ^backtype.storm.nimbus.ITopologyValidator (:validator nimbus)
                       storm-name
                       topo-conf
                       topology))
          (swap! (:submitted-count nimbus) inc)
          (let [storm-id (str storm-name "-" @(:submitted-count nimbus) "-" (current-time-secs))
                credentials (.get_creds submitOptions)
                credentials (when credentials (.get_creds credentials))
                topo-conf (from-json serializedConf)
                storm-conf-submitted (normalize-conf
                            conf
                            (-> topo-conf
                              (assoc STORM-ID storm-id)
                              (assoc TOPOLOGY-NAME storm-name))
                            topology)
                req (ReqContext/context)
                principal (.principal req)
                submitter-principal (if principal (.toString principal))
                submitter-user (.toLocal principal-to-local principal)
                topo-acl (distinct (remove nil? (conj (.get storm-conf-submitted TOPOLOGY-USERS) submitter-principal, submitter-user)))
                storm-conf (-> storm-conf-submitted
                               (assoc TOPOLOGY-SUBMITTER-PRINCIPAL (if submitter-principal submitter-principal ""))
                               (assoc TOPOLOGY-SUBMITTER-USER (if submitter-user submitter-user "")) ;Don't let the user set who we launch as
                               (assoc TOPOLOGY-USERS topo-acl)
                               (assoc STORM-ZOOKEEPER-SUPERACL (.get conf STORM-ZOOKEEPER-SUPERACL)))
                storm-conf (if (Utils/isZkAuthenticationConfiguredStormServer conf)
                                storm-conf
                                (dissoc storm-conf STORM-ZOOKEEPER-TOPOLOGY-AUTH-SCHEME STORM-ZOOKEEPER-TOPOLOGY-AUTH-PAYLOAD))
                total-storm-conf (merge conf storm-conf)
                topology (normalize-topology total-storm-conf topology)
<<<<<<< HEAD
                storm-cluster-state (:storm-cluster-state nimbus)
                host-port-info (:host-port-info nimbus) ]
=======

                storm-cluster-state (:storm-cluster-state nimbus)]
            (when credentials (doseq [nimbus-autocred-plugin (:nimbus-autocred-plugins nimbus)]
              (.populateCredentials nimbus-autocred-plugin credentials (Collections/unmodifiableMap storm-conf))))
            (if (and (conf SUPERVISOR-RUN-WORKER-AS-USER) (or (nil? submitter-user) (.isEmpty (.trim submitter-user)))) 
              (throw (AuthorizationException. "Could not determine the user to run this topology as.")))
>>>>>>> 23e630b1
            (system-topology! total-storm-conf topology) ;; this validates the structure of the topology
            (validate-topology-size topo-conf conf topology)
            (when (and (Utils/isZkAuthenticationConfiguredStormServer conf)
                       (not (Utils/isZkAuthenticationConfiguredTopology storm-conf)))
                (throw (IllegalArgumentException. "The cluster is configured for zookeeper authentication, but no payload was provided.")))
            (log-message "Received topology submission for " storm-name " with conf " storm-conf)
            ;; lock protects against multiple topologies being submitted at once and
            ;; cleanup thread killing topology in b/w assignment and starting the topology
            (locking (:submit-lock nimbus)
<<<<<<< HEAD
              (setup-storm-code nimbus conf storm-id uploadedJarLocation storm-conf topology)
              (.setup-code-distributor! storm-cluster-state storm-id host-port-info)
              (wait-for-desired-code-replication nimbus conf storm-id)
=======
              ;;cred-update-lock is not needed here because creds are being added for the first time.
              (.set-credentials! storm-cluster-state storm-id credentials storm-conf)
              (setup-storm-code conf storm-id uploadedJarLocation storm-conf topology)
>>>>>>> 23e630b1
              (.setup-heartbeats! storm-cluster-state storm-id)
              (let [thrift-status->kw-status {TopologyInitialStatus/INACTIVE :inactive
                                              TopologyInitialStatus/ACTIVE :active}]
                (start-storm nimbus storm-name storm-id (thrift-status->kw-status (.get_initial_status submitOptions))))
              (mk-assignments nimbus)))
          (catch Throwable e
            (log-warn-error e "Topology submission exception. (topology name='" storm-name "')")
            (throw e))))
      
      (^void submitTopology
        [this ^String storm-name ^String uploadedJarLocation ^String serializedConf ^StormTopology topology]
        (.submitTopologyWithOpts this storm-name uploadedJarLocation serializedConf topology
                                 (SubmitOptions. TopologyInitialStatus/ACTIVE)))
      
      (^void killTopology [this ^String name]
         (.killTopologyWithOpts this name (KillOptions.)))

      (^void killTopologyWithOpts [this ^String storm-name ^KillOptions options]
        (check-storm-active! nimbus storm-name true)
        (let [topology-conf (try-read-storm-conf-from-name conf storm-name nimbus)]
          (check-authorization! nimbus storm-name topology-conf "killTopology"))
        (let [wait-amt (if (.is_set_wait_secs options)
                         (.get_wait_secs options)                         
                         )]
          (transition-name! nimbus storm-name [:kill wait-amt] true)
          ))

      (^void rebalance [this ^String storm-name ^RebalanceOptions options]
        (check-storm-active! nimbus storm-name true)
        (let [topology-conf (try-read-storm-conf-from-name conf storm-name nimbus)]
          (check-authorization! nimbus storm-name topology-conf "rebalance"))
        (let [wait-amt (if (.is_set_wait_secs options)
                         (.get_wait_secs options))
              num-workers (if (.is_set_num_workers options)
                            (.get_num_workers options))
              executor-overrides (if (.is_set_num_executors options)
                                   (.get_num_executors options)
                                   {})]
          (doseq [[c num-executors] executor-overrides]
            (when (<= num-executors 0)
              (throw (InvalidTopologyException. "Number of executors must be greater than 0"))
              ))
          (transition-name! nimbus storm-name [:rebalance wait-amt num-workers executor-overrides] true)
          ))

      (activate [this storm-name]
<<<<<<< HEAD
        (log-message (str "activate " (.isLeader (:leader-elector nimbus))))
=======
        (let [topology-conf (try-read-storm-conf-from-name conf storm-name nimbus)]
          (check-authorization! nimbus storm-name topology-conf "activate"))
>>>>>>> 23e630b1
        (transition-name! nimbus storm-name :activate true)
        )

      (deactivate [this storm-name]
        (let [topology-conf (try-read-storm-conf-from-name conf storm-name nimbus)]
          (check-authorization! nimbus storm-name topology-conf "deactivate"))
        (transition-name! nimbus storm-name :inactivate true))

      (uploadNewCredentials [this storm-name credentials]
        (let [storm-cluster-state (:storm-cluster-state nimbus)
              storm-id (get-storm-id storm-cluster-state storm-name)
              topology-conf (try-read-storm-conf conf storm-id)
              creds (when credentials (.get_creds credentials))]
          (check-authorization! nimbus storm-name topology-conf "uploadNewCredentials")
          (locking (:cred-update-lock nimbus) (.set-credentials! storm-cluster-state storm-id creds topology-conf))))

      (beginFileUpload [this]
        (check-authorization! nimbus nil nil "fileUpload")
        (let [fileloc (str (inbox nimbus) "/stormjar-" (uuid) ".jar")]
          (.put (:uploaders nimbus)
                fileloc
                (Channels/newChannel (FileOutputStream. fileloc)))
          (log-message "Uploading file from client to " fileloc)
          fileloc
          ))

      (^void uploadChunk [this ^String location ^ByteBuffer chunk]
        (check-authorization! nimbus nil nil "fileUpload")
        (let [uploaders (:uploaders nimbus)
              ^WritableByteChannel channel (.get uploaders location)]
          (when-not channel
            (throw (RuntimeException.
                    "File for that location does not exist (or timed out)")))
          (.write channel chunk)
          (.put uploaders location channel)
          ))

      (^void finishFileUpload [this ^String location]
        (check-authorization! nimbus nil nil "fileUpload")
        (let [uploaders (:uploaders nimbus)
              ^WritableByteChannel channel (.get uploaders location)]
          (when-not channel
            (throw (RuntimeException.
                    "File for that location does not exist (or timed out)")))
          (.close channel)
          (log-message "Finished uploading file from client: " location)
          (.remove uploaders location)
          ))

      (^String beginFileDownload [this ^String file]
        (check-authorization! nimbus nil nil "fileDownload")
        (check-file-access (:conf nimbus) file)
        (let [is (BufferFileInputStream. file)
              id (uuid)]
          (.put (:downloaders nimbus) id is)
          id
          ))

      (^ByteBuffer downloadChunk [this ^String id]
        (check-authorization! nimbus nil nil "fileDownload")
        (let [downloaders (:downloaders nimbus)
              ^BufferFileInputStream is (.get downloaders id)]
          (when-not is
            (throw (RuntimeException.
                    "Could not find input stream for that id")))
          (let [ret (.read is)]
            (.put downloaders id is)
            (when (empty? ret)
              (.remove downloaders id))
            (ByteBuffer/wrap ret)
            )))

      (^String getNimbusConf [this]
        (check-authorization! nimbus nil nil "getNimbusConf")
        (to-json (:conf nimbus)))

      (^String getTopologyConf [this ^String id]
        (let [topology-conf (try-read-storm-conf conf id)
              storm-name (topology-conf TOPOLOGY-NAME)]
              (check-authorization! nimbus storm-name topology-conf "getTopologyConf")
              (to-json topology-conf)))

      (^StormTopology getTopology [this ^String id]
        (let [topology-conf (try-read-storm-conf conf id)
              storm-name (topology-conf TOPOLOGY-NAME)]
              (check-authorization! nimbus storm-name topology-conf "getTopology")
              (system-topology! topology-conf (try-read-storm-topology conf id))))

      (^StormTopology getUserTopology [this ^String id]
        (let [topology-conf (try-read-storm-conf conf id)
              storm-name (topology-conf TOPOLOGY-NAME)]
              (check-authorization! nimbus storm-name topology-conf "getUserTopology")
              (try-read-storm-topology topology-conf id)))

      (^ClusterSummary getClusterInfo [this]
        (check-authorization! nimbus nil nil "getClusterInfo")
        (let [storm-cluster-state (:storm-cluster-state nimbus)
              supervisor-infos (all-supervisor-info storm-cluster-state)
              ;; TODO: need to get the port info about supervisors...
              ;; in standalone just look at metadata, otherwise just say N/A?
              supervisor-summaries (dofor [[id info] supervisor-infos]
                                          (let [ports (set (:meta info)) ;;TODO: this is only true for standalone
                                                ]
                                            (SupervisorSummary. (:hostname info)
                                                                (:uptime-secs info)
                                                                (count ports)
                                                                (count (:used-ports info))
                                                                id )
                                            ))
              nimbus-uptime ((:uptime nimbus))
              bases (topology-bases storm-cluster-state)
              topology-summaries (dofor [[id base] bases :when base]
	                                  (let [assignment (.assignment-info storm-cluster-state id nil)
                                                topo-summ (TopologySummary. id
                                                            (:storm-name base)
                                                            (->> (:executor->node+port assignment)
                                                                 keys
                                                                 (mapcat executor-id->tasks)
                                                                 count) 
                                                            (->> (:executor->node+port assignment)
                                                                 keys
                                                                 count)                                                            
                                                            (->> (:executor->node+port assignment)
                                                                 vals
                                                                 set
                                                                 count)
                                                            (time-delta (:launch-time-secs base))
                                                            (extract-status-str base))]
                                               (when-let [owner (:owner base)] (.set_owner topo-summ owner))
                                               (when-let [sched-status (.get @(:id->sched-status nimbus) id)] (.set_sched_status topo-summ sched-status))
                                               topo-summ
                                          ))]
          (ClusterSummary. supervisor-summaries
                           nimbus-uptime
                           topology-summaries)
          ))
      
      (^TopologyInfo getTopologyInfo [this ^String storm-id]
        (let [storm-cluster-state (:storm-cluster-state nimbus)
              topology-conf (try-read-storm-conf conf storm-id)
              storm-name (topology-conf TOPOLOGY-NAME)
              _ (check-authorization! nimbus storm-name topology-conf "getTopologyInfo")
              task->component (storm-task-info (try-read-storm-topology conf storm-id) topology-conf)
              base (.storm-base storm-cluster-state storm-id nil)
              storm-name (if base (:storm-name base) (throw (NotAliveException. (str storm-id))))
              launch-time-secs (if base (:launch-time-secs base) (throw (NotAliveException. (str storm-id))))
              task->component (storm-task-info (try-read-storm-topology conf storm-id) topology-conf)
              assignment (.assignment-info storm-cluster-state storm-id nil)
              beats (.executor-beats storm-cluster-state storm-id (:executor->node+port assignment))
              all-components (-> task->component reverse-map keys)
              errors (->> all-components
                          (map (fn [c] [c (get-errors storm-cluster-state storm-id c)]))
                          (into {}))
              executor-summaries (dofor [[executor [node port]] (:executor->node+port assignment)]
                                        (let [host (-> assignment :node->host (get node))
                                              heartbeat (get beats executor)
                                              stats (:stats heartbeat)
                                              stats (if stats
                                                      (stats/thriftify-executor-stats stats))]
                                          (doto
                                              (ExecutorSummary. (thriftify-executor-id executor)
                                                                (-> executor first task->component)
                                                                host
                                                                port
                                                                (nil-to-zero (:uptime heartbeat)))
                                            (.set_stats stats))
                                          ))
              topo-info  (TopologyInfo. storm-id
                           storm-name
                           (time-delta launch-time-secs)
                           executor-summaries
                           (extract-status-str base)
                           errors
                           )]
            (when-let [owner (:owner base)] (.set_owner topo-info owner))
            (when-let [sched-status (.get @(:id->sched-status nimbus) storm-id)] (.set_sched_status topo-info sched-status))
            topo-info
          ))
      
      Shutdownable
      (shutdown [this]
        (log-message "Shutting down master")
        (cancel-timer (:timer nimbus))
        (.disconnect (:storm-cluster-state nimbus))
        (.cleanup (:downloaders nimbus))
        (.cleanup (:uploaders nimbus))
        (.close (:leader-elector nimbus))
        (log-message (:bt-tracker nimbus))
        (if (:bt-tracker nimbus) (.close (:bt-tracker nimbus) (:conf nimbus)))
        (log-message "Shut down master")
        )
      DaemonCommon
      (waiting? [this]
        (timer-waiting? (:timer nimbus))))))

(defmethod mk-bt-tracker :distributed [conf]
  (let [code-distributor (new-instance (conf STORM-CODE-DISTRIBUTOR-CLASS))]
    (.prepare code-distributor conf)
    code-distributor))

(defmethod mk-bt-tracker :local [conf]
  nil)

(defn download-code [conf nimbus storm-id host port]
  (let [tmp-root (str (master-tmp-dir conf) file-path-separator (uuid))
        storm-cluster-state (:storm-cluster-state nimbus)
        host-port-info (:host-port-info nimbus)
        storm-root (master-stormdist-root conf storm-id)
        remote-meta-file-path (master-storm-metafile-path storm-root)
        local-meta-file-path (master-storm-metafile-path tmp-root)]
    (FileUtils/forceMkdir (File. tmp-root))
    (Utils/downloadFromHost conf remote-meta-file-path local-meta-file-path host port)
    (if (:bt-tracker nimbus)
      (.download (:bt-tracker nimbus) storm-id (File. local-meta-file-path)))
    (if (.exists (File. storm-root)) (FileUtils/forceDelete (File. storm-root)))
    (FileUtils/moveDirectory (File. tmp-root) (File. storm-root))
    (.setup-code-distributor! storm-cluster-state storm-id host-port-info)))

(defmethod sync-code :distributed [conf nimbus]
  (let [storm-cluster-state (:storm-cluster-state nimbus)
        code-ids (set (code-ids (:conf nimbus)))
        active-topologies (set (.code-distributor storm-cluster-state nil))
        missing-topologies (set/difference active-topologies code-ids)]
    (if (not (empty? missing-topologies))
      (do
        (.removeFromLeaderLockQueue (:leader-elector nimbus))
        (doseq [missing missing-topologies]
          (log-message "missing topology " missing " has state on zookeeper but doesn't have a local dir on this host.")
          (let [nimbuses-with-missing (.code-distributor-info storm-cluster-state missing)]
            (log-message "trying to download missing topology code from " (clojure.string/join "," nimbuses-with-missing))
            (doseq [nimbus-host-port nimbuses-with-missing]
              (let [[host port] (clojure.string/split nimbus-host-port #":")]
                (when-not (contains? (code-ids (:conf nimbus)) missing)
                  (try
                    (download-code conf nimbus missing host (Integer/parseInt port))
                    (catch Exception e (log-error e "Exception while trying to syn-code for missing topology" missing))))))))))
    (.addToLeaderLockQueue (:leader-elector nimbus))
    (log-message "local disk is completely in sync with zk code-distributor.")))

(defmethod sync-code :local [conf nimbus]
  nil)

(defn launch-server! [conf nimbus]
  (validate-distributed-mode! conf)
  (let [service-handler (service-handler conf nimbus)
        server (ThriftServer. conf (Nimbus$Processor. service-handler) 
                              ThriftConnectionType/NIMBUS)]
    (add-shutdown-hook-with-force-kill-in-1-sec (fn []
                                                  (.shutdown service-handler)
                                                  (.stop server)))
    (log-message "Starting Nimbus server...")
    (.serve server)
    service-handler))

;; distributed implementation

(defmethod setup-jar :distributed [conf tmp-jar-location stormroot]
           (let [src-file (File. tmp-jar-location)]
             (if-not (.exists src-file)
               (throw
                (IllegalArgumentException.
                 (str tmp-jar-location " to copy to " stormroot " does not exist!"))))
             (FileUtils/copyFile src-file (File. (master-stormjar-path stormroot)))
             ))

;; local implementation

(defmethod setup-jar :local [conf & args]
  nil
  )

(defn -launch [nimbus]
  (let [conf (merge
               (read-storm-config)
               (read-yaml-config "storm-cluster-auth.yaml" false))]
  (launch-server! conf nimbus)))

(defn standalone-nimbus []
  (reify INimbus
    (prepare [this conf local-dir]
      )
    (allSlotsAvailableForScheduling [this supervisors topologies topologies-missing-assignments]
      (->> supervisors
           (mapcat (fn [^SupervisorDetails s]
                     (for [p (.getMeta s)]
                       (WorkerSlot. (.getId s) p))))
           set ))
    (assignSlots [this topology slots]
      )
    (getForcedScheduler [this]
      nil )
    (getHostName [this supervisors node-id]
      (if-let [^SupervisorDetails supervisor (get supervisors node-id)]
        (.getHost supervisor)))
    ))

(defn -main []
  (-launch (standalone-nimbus)))<|MERGE_RESOLUTION|>--- conflicted
+++ resolved
@@ -23,12 +23,9 @@
   (:use [backtype.storm.scheduler.DefaultScheduler])
   (:import [backtype.storm.scheduler INimbus SupervisorDetails WorkerSlot TopologyDetails
             Cluster Topologies SchedulerAssignment SchedulerAssignmentImpl DefaultScheduler ExecutorDetails])
-<<<<<<< HEAD
   (:use [backtype.storm bootstrap util zookeeper])
-=======
   (:import [backtype.storm.generated AuthorizationException])
   (:use [backtype.storm bootstrap util])
->>>>>>> 23e630b1
   (:use [backtype.storm.config :only [validate-configs-with-schemas]])
   (:use [backtype.storm.daemon common])
   (:import [org.apache.zookeeper data.ACL ZooDefs$Ids ZooDefs$Perms])
@@ -64,7 +61,6 @@
     scheduler
     ))
 
-<<<<<<< HEAD
 (defmulti mk-bt-tracker cluster-mode)
 (defmulti sync-code cluster-mode)
 
@@ -81,11 +77,10 @@
       (if throw-exception
         (let [leader-address (.getLeader leader-elector)]
           (throw (RuntimeException. (str "not a leader, current leader is " leader-address))))))))
-=======
+
 (def NIMBUS-ZK-ACLS
   [(first ZooDefs$Ids/CREATOR_ALL_ACL) 
    (ACL. (bit-or ZooDefs$Perms/READ ZooDefs$Perms/CREATE) ZooDefs$Ids/ANYONE_ID_UNSAFE)])
->>>>>>> 23e630b1
 
 (defn nimbus-data [conf inimbus]
   (let [forced-scheduler (.getForcedScheduler inimbus)]
@@ -110,14 +105,11 @@
                                  (exit-process! 20 "Error when processing an event")
                                  ))
      :scheduler (mk-scheduler conf inimbus)
-<<<<<<< HEAD
      :leader-elector (mk-leader-elector conf)
      :bt-tracker (mk-bt-tracker conf)
-=======
      :id->sched-status (atom {})
      :cred-renewers (AuthUtils/GetCredentialRenewers conf)
      :nimbus-autocred-plugins (AuthUtils/getNimbusAutoCredPlugins conf)
->>>>>>> 23e630b1
      }))
 
 (defn inbox [nimbus]
@@ -789,6 +781,7 @@
         storm-conf (read-storm-conf conf storm-id)
         topology (system-topology! storm-conf (read-storm-topology conf storm-id))
         num-executors (->> (all-components topology) (map-val num-start-executors))]
+    (log-message "Activating " storm-name ": " storm-id)
     (.activate-storm! storm-cluster-state
                       storm-id
                       (StormBase. storm-name
@@ -1062,24 +1055,20 @@
                         (conf NIMBUS-CLEANUP-INBOX-FREQ-SECS)
                         (fn []
                           (clean-inbox (inbox nimbus) (conf NIMBUS-INBOX-JAR-EXPIRATION-SECS))
-<<<<<<< HEAD
                           ))
-
+    ;;schedule nimbus code sync thread to sync code from other nimbuses.
     (schedule-recurring (:timer nimbus)
       0
       (conf NIMBUS-CODE-SYNC-FREQ-SECS)
       (fn []
         (sync-code conf nimbus)
         ))
-=======
-                          ))    
+
     (schedule-recurring (:timer nimbus)
                         0
                         (conf NIMBUS-CREDENTIAL-RENEW-FREQ-SECS)
                         (fn []
                           (renew-credentials nimbus)))
->>>>>>> 23e630b1
-
     (reify Nimbus$Iface
       (^void submitTopologyWithOpts
         [this ^String storm-name ^String uploadedJarLocation ^String serializedConf ^StormTopology topology
@@ -1125,17 +1114,12 @@
                                 (dissoc storm-conf STORM-ZOOKEEPER-TOPOLOGY-AUTH-SCHEME STORM-ZOOKEEPER-TOPOLOGY-AUTH-PAYLOAD))
                 total-storm-conf (merge conf storm-conf)
                 topology (normalize-topology total-storm-conf topology)
-<<<<<<< HEAD
                 storm-cluster-state (:storm-cluster-state nimbus)
                 host-port-info (:host-port-info nimbus) ]
-=======
-
-                storm-cluster-state (:storm-cluster-state nimbus)]
             (when credentials (doseq [nimbus-autocred-plugin (:nimbus-autocred-plugins nimbus)]
               (.populateCredentials nimbus-autocred-plugin credentials (Collections/unmodifiableMap storm-conf))))
             (if (and (conf SUPERVISOR-RUN-WORKER-AS-USER) (or (nil? submitter-user) (.isEmpty (.trim submitter-user)))) 
               (throw (AuthorizationException. "Could not determine the user to run this topology as.")))
->>>>>>> 23e630b1
             (system-topology! total-storm-conf topology) ;; this validates the structure of the topology
             (validate-topology-size topo-conf conf topology)
             (when (and (Utils/isZkAuthenticationConfiguredStormServer conf)
@@ -1145,15 +1129,11 @@
             ;; lock protects against multiple topologies being submitted at once and
             ;; cleanup thread killing topology in b/w assignment and starting the topology
             (locking (:submit-lock nimbus)
-<<<<<<< HEAD
+              ;;cred-update-lock is not needed here because creds are being added for the first time.
+              (.set-credentials! storm-cluster-state storm-id credentials storm-conf)
               (setup-storm-code nimbus conf storm-id uploadedJarLocation storm-conf topology)
               (.setup-code-distributor! storm-cluster-state storm-id host-port-info)
               (wait-for-desired-code-replication nimbus conf storm-id)
-=======
-              ;;cred-update-lock is not needed here because creds are being added for the first time.
-              (.set-credentials! storm-cluster-state storm-id credentials storm-conf)
-              (setup-storm-code conf storm-id uploadedJarLocation storm-conf topology)
->>>>>>> 23e630b1
               (.setup-heartbeats! storm-cluster-state storm-id)
               (let [thrift-status->kw-status {TopologyInitialStatus/INACTIVE :inactive
                                               TopologyInitialStatus/ACTIVE :active}]
@@ -1200,12 +1180,8 @@
           ))
 
       (activate [this storm-name]
-<<<<<<< HEAD
-        (log-message (str "activate " (.isLeader (:leader-elector nimbus))))
-=======
         (let [topology-conf (try-read-storm-conf-from-name conf storm-name nimbus)]
           (check-authorization! nimbus storm-name topology-conf "activate"))
->>>>>>> 23e630b1
         (transition-name! nimbus storm-name :activate true)
         )
 
@@ -1393,7 +1369,6 @@
         (.cleanup (:downloaders nimbus))
         (.cleanup (:uploaders nimbus))
         (.close (:leader-elector nimbus))
-        (log-message (:bt-tracker nimbus))
         (if (:bt-tracker nimbus) (.close (:bt-tracker nimbus) (:conf nimbus)))
         (log-message "Shut down master")
         )
