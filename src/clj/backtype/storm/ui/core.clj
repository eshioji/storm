--- conflicted
+++ resolved
@@ -46,48 +46,6 @@
     (include-js "/js/jquery.cookies.2.2.0.min.js")
     (include-js "/js/script.js")
     ]
-<<<<<<< HEAD
-=======
-   [:script "$.tablesorter.addParser({
-        id: 'stormtimestr', 
-        is: function(s) { 
-            return false; 
-        }, 
-        format: function(s) {
-            if(s.search('All time')!=-1) {
-              return 1000000000;
-            }
-            var total = 0;
-            $.each(s.split(' '), function(i, v) {
-              var amt = parseInt(v);
-              if(v.search('ms')!=-1) {
-                total += amt;
-              } else if (v.search('s')!=-1) {
-                total += amt * 1000;
-              } else if (v.search('m')!=-1) {
-                total += amt * 1000 * 60;
-              } else if (v.search('h')!=-1) {
-                total += amt * 1000 * 60 * 60;
-              } else if (v.search('d')!=-1) {
-                total += amt * 1000 * 60 * 60 * 24;
-              }
-            });
-            return total;
-        }, 
-        type: 'numeric' 
-    }); "]
-   [:script "
-function toggleSys() {
-    var sys = $.cookies.get('sys') || false;
-    sys = !sys;
-
-    var exDate=new Date();
-    exDate.setDate(exDate.getDate() + 365);
-
-    $.cookies.set('sys', sys, {'path': '/', 'expiresAt': exDate.toUTCString()});
-    window.location = window.location;
-}"]
->>>>>>> 54e527e0
    [:body
     [:h1 (link-to "/" "Storm UI")]
     (seq body)
@@ -170,11 +128,8 @@
        (main-topology-summary-table (.get_topologies summ))
        [[:h2 "Supervisor summary"]]
        (supervisor-summary-table (.get_supervisors summ))
-<<<<<<< HEAD
-=======
        [[:h2 "Nimbus Configuration"]]
        (configuration-table (from-json (.getNimbusConf ^Nimbus$Client nimbus)))
->>>>>>> 54e527e0
        ))))
 
 (defn component-type [^StormTopology topology id]
