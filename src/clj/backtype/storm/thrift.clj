(ns backtype.storm.thrift
  (:import [java.util HashMap])
  (:import [backtype.storm.generated JavaObject Grouping Nimbus StormTopology StormTopology$_Fields 
    Bolt Nimbus$Client Nimbus$Iface ComponentCommon Grouping$_Fields SpoutSpec NullStruct StreamInfo
    GlobalStreamId ComponentObject ComponentObject$_Fields ShellComponent])
  (:import [backtype.storm.utils Utils])
  (:import [backtype.storm Constants])
<<<<<<< HEAD
  (:import [backtype.storm.task CoordinatedBolt CoordinatedBolt$SourceArgs])
  (:import [backtype.storm.topology OutputFieldsGetter IBasicBolt BasicBoltExecutor])
  (:import [org.apache.thrift.protocol TBinaryProtocol TProtocol])
  (:import [org.apache.thrift.transport TTransport TFramedTransport TSocket])
  (:use [backtype.storm util])
=======
  (:import [backtype.storm.grouping CustomStreamGrouping])
  (:import [backtype.storm.topology TopologyBuilder])
  (:import [backtype.storm.clojure RichShellBolt RichShellSpout])
  (:import [org.apache.thrift7.protocol TBinaryProtocol TProtocol])
  (:import [org.apache.thrift7.transport TTransport TFramedTransport TSocket])
  (:use [backtype.storm util config])
  (:use [clojure.contrib.def :only [defnk]])
>>>>>>> c1b8943e
  )

(defn instantiate-java-object [^JavaObject obj]
  (let [name (symbol (.get_full_class_name obj))
        args (map (memfn getFieldValue) (.get_args_list obj))]
    (eval `(new ~name ~@args))
    ))

(def grouping-constants
  {Grouping$_Fields/FIELDS :fields
   Grouping$_Fields/SHUFFLE :shuffle
   Grouping$_Fields/ALL :all
   Grouping$_Fields/NONE :none
   Grouping$_Fields/CUSTOM_SERIALIZED :custom-serialized
   Grouping$_Fields/CUSTOM_OBJECT :custom-object
   Grouping$_Fields/DIRECT :direct
   Grouping$_Fields/LOCAL_OR_SHUFFLE :local-or-shuffle
  })

(defn grouping-type [^Grouping grouping]
  (grouping-constants (.getSetField grouping)))

(defn field-grouping [^Grouping grouping]
  (when-not (= (grouping-type grouping) :fields)
    (throw (IllegalArgumentException. "Tried to get grouping fields from non fields grouping")))
  (.get_fields grouping))

(defn global-grouping? [^Grouping grouping]
  (and (= :fields (grouping-type grouping))
       (empty? (field-grouping grouping))
       ))

(defn parallelism-hint [^ComponentCommon component-common]
  (let [phint (.get_parallelism_hint component-common)]
    (if-not (.is_set_parallelism_hint component-common) 1 phint)
    ))

(defn nimbus-client-and-conn [host port]
  (let [transport (TFramedTransport. (TSocket. host port))
        prot (TBinaryProtocol. transport)
        client (Nimbus$Client. prot)]
        (.open transport)
        [client transport] ))

(defmacro with-nimbus-connection [[client-sym host port] & body]
  `(let [[^Nimbus$Client ~client-sym ^TTransport conn#] (nimbus-client-and-conn ~host ~port)]
      (try
        ~@body
      (finally (.close conn#)))
      ))

(defmacro with-configured-nimbus-connection [client-sym & body]
  `(let [conf# (read-storm-config)
         host# (conf# NIMBUS-HOST)
         port# (conf# NIMBUS-THRIFT-PORT)]
     (with-nimbus-connection [~client-sym host# port#]
       ~@body )))

(defn direct-output-fields [fields]
  (StreamInfo. fields true))

(defn output-fields [fields]
  (StreamInfo. fields false))

(defn mk-output-spec [output-spec]
  (let [output-spec (if (map? output-spec) output-spec {Utils/DEFAULT_STREAM_ID output-spec})]
    (map-val
      (fn [out]
        (if (instance? StreamInfo out)
          out
          (StreamInfo. out false)
          ))
      output-spec
      )))

(defn mk-plain-component-common [inputs output-spec parallelism-hint]
  (let [ret (ComponentCommon. (HashMap. inputs) (HashMap. (mk-output-spec output-spec)))]
    (when parallelism-hint
      (.set_parallelism_hint ret parallelism-hint))
    ret
    ))

(defnk mk-spout-spec* [spout outputs :p nil]
  (SpoutSpec. (ComponentObject/serialized_java (Utils/serialize spout))
              (mk-plain-component-common {} outputs p)))

(defn mk-shuffle-grouping []
  (Grouping/shuffle (NullStruct.)))

(defn mk-local-or-shuffle-grouping []
  (Grouping/local_or_shuffle (NullStruct.)))

(defn mk-fields-grouping [fields]
  (Grouping/fields fields))

(defn mk-global-grouping []
  (mk-fields-grouping []))

(defn mk-direct-grouping []
  (Grouping/direct (NullStruct.)))

(defn mk-all-grouping []
  (Grouping/all (NullStruct.)))

(defn mk-none-grouping []
  (Grouping/none (NullStruct.)))

(defn deserialized-component-object [^ComponentObject obj]
  (when (not= (.getSetField obj) ComponentObject$_Fields/SERIALIZED_JAVA)
    (throw (RuntimeException. "Cannot deserialize non-java-serialized object")))
  (Utils/deserialize (.get_serialized_java obj))
  )

(defn serialize-component-object [obj]
  (ComponentObject/serialized_java (Utils/serialize obj)))

(defn- mk-grouping [grouping-spec]
  (cond (nil? grouping-spec) (mk-none-grouping)
        (instance? Grouping grouping-spec) grouping-spec
        (instance? CustomStreamGrouping grouping-spec) (Grouping/custom_serialized (Utils/serialize grouping-spec))
        (instance? JavaObject grouping-spec) (Grouping/custom_object grouping-spec)
        (sequential? grouping-spec) (mk-fields-grouping grouping-spec)
        (= grouping-spec :shuffle) (mk-shuffle-grouping)
        (= grouping-spec :local-or-shuffle) (mk-local-or-shuffle-grouping)
        (= grouping-spec :none) (mk-none-grouping)
        (= grouping-spec :all) (mk-all-grouping)
        (= grouping-spec :global) (mk-global-grouping)
        (= grouping-spec :direct) (mk-direct-grouping)
        true (throw (IllegalArgumentException. (str grouping-spec " is not a valid grouping")))
        ))

(defn- mk-inputs [inputs]
  (into {}
    (for [[stream-id grouping-spec] inputs]
      [(if (sequential? stream-id)
         (GlobalStreamId. (first stream-id) (second stream-id))
         (GlobalStreamId. stream-id Utils/DEFAULT_STREAM_ID))
       (mk-grouping grouping-spec)]
      )))

(defnk mk-bolt-spec* [inputs bolt outputs :p nil]
  (let [common (mk-plain-component-common (mk-inputs inputs) outputs p)]
    (Bolt. (ComponentObject/serialized_java (Utils/serialize bolt))
           common )))

(defnk mk-spout-spec [spout :parallelism-hint nil :p nil :conf nil]
  (let [parallelism-hint (if p p parallelism-hint)]
    {:obj spout :p parallelism-hint :conf conf}
    ))

(defn- shell-component-params [command script-or-output-spec kwargs]
  (if (string? script-or-output-spec)
    [(into-array String [command script-or-output-spec])
     (first kwargs)
     (rest kwargs)]
    [(into-array String command)
     script-or-output-spec
     kwargs]))

(defnk mk-bolt-spec [inputs bolt :parallelism-hint nil :p nil :conf nil]
  (let [parallelism-hint (if p p parallelism-hint)]
    {:obj bolt :inputs inputs :p parallelism-hint :conf conf}
    ))

(defn mk-shell-bolt-spec [inputs command script-or-output-spec & kwargs]
  (let [[command output-spec kwargs]
        (shell-component-params command script-or-output-spec kwargs)]
    (apply mk-bolt-spec inputs (RichShellBolt. command (mk-output-spec output-spec)) kwargs)))

(defn mk-shell-spout-spec [command script-or-output-spec & kwargs]
  (let [[command output-spec kwargs]
        (shell-component-params command script-or-output-spec kwargs)]
   (apply mk-spout-spec (RichShellSpout. command (mk-output-spec output-spec)) kwargs)))

(defn- add-inputs [declarer inputs]
  (doseq [[id grouping] (mk-inputs inputs)]
    (.grouping declarer id grouping)
    ))

(defn mk-topology
  ([spout-map bolt-map]
    (let [builder (TopologyBuilder.)]
      (doseq [[name {spout :obj p :p conf :conf}] spout-map]
        (-> builder (.setSpout name spout p) (.addConfigurations conf)))
      (doseq [[name {bolt :obj p :p conf :conf inputs :inputs}] bolt-map]
        (-> builder (.setBolt name bolt p) (.addConfigurations conf) (add-inputs inputs)))
      (.createTopology builder)
      ))
  ([spout-map bolt-map state-spout-map]
     (mk-topology spout-map bolt-map)))

;; clojurify-structure is needed or else every element becomes the same after successive calls
;; don't know why this happens
(def STORM-TOPOLOGY-FIELDS (-> StormTopology/metaDataMap clojurify-structure keys))

(def SPOUT-FIELDS [StormTopology$_Fields/SPOUTS
                   StormTopology$_Fields/STATE_SPOUTS])<|MERGE_RESOLUTION|>--- conflicted
+++ resolved
@@ -5,21 +5,12 @@
     GlobalStreamId ComponentObject ComponentObject$_Fields ShellComponent])
   (:import [backtype.storm.utils Utils])
   (:import [backtype.storm Constants])
-<<<<<<< HEAD
-  (:import [backtype.storm.task CoordinatedBolt CoordinatedBolt$SourceArgs])
-  (:import [backtype.storm.topology OutputFieldsGetter IBasicBolt BasicBoltExecutor])
-  (:import [org.apache.thrift.protocol TBinaryProtocol TProtocol])
-  (:import [org.apache.thrift.transport TTransport TFramedTransport TSocket])
-  (:use [backtype.storm util])
-=======
   (:import [backtype.storm.grouping CustomStreamGrouping])
   (:import [backtype.storm.topology TopologyBuilder])
   (:import [backtype.storm.clojure RichShellBolt RichShellSpout])
   (:import [org.apache.thrift7.protocol TBinaryProtocol TProtocol])
   (:import [org.apache.thrift7.transport TTransport TFramedTransport TSocket])
   (:use [backtype.storm util config])
-  (:use [clojure.contrib.def :only [defnk]])
->>>>>>> c1b8943e
   )
 
 (defn instantiate-java-object [^JavaObject obj]
