--- conflicted
+++ resolved
@@ -425,19 +425,11 @@
 
   Prints the version number of this Storm release.
   """
-<<<<<<< HEAD
   cppaths = [CLUSTER_CONF_DIR]
   exec_storm_class(
        "backtype.storm.utils.VersionInfo",
-       jvmtype=" ",
+       jvmtype="-client",
        extrajars=[CLUSTER_CONF_DIR])
-=======
-  releasefile = STORM_RELEASE_DIR
-  if os.path.exists(releasefile):
-    print(open(releasefile).readline().strip())
-  else:
-    print("Unknown")
->>>>>>> 0b9bc2e0
 
 def print_classpath():
     """Syntax: [storm classpath]
